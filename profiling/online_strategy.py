--- conflicted
+++ resolved
@@ -29,16 +29,9 @@
 import time
 
 from avalanche.benchmarks import SplitMNIST
-from avalanche.benchmarks.scenarios.online_scenario import \
-    fixed_size_experience_split
 from avalanche.models import SimpleMLP
-<<<<<<< HEAD
-from avalanche.training.supervised.strategy_wrappers_online import OnlineNaive
-from avalanche.training.supervised.strategy_wrappers import Naive
-=======
 from avalanche.training.supervised.strategy_wrappers import Naive
 from avalanche.training.supervised.strategy_wrappers_online import OnlineNaive
->>>>>>> 7dfe6ea7
 from avalanche.benchmarks.utils.avalanche_dataset import AvalancheSubset
 from avalanche.evaluation.metrics import forgetting_metrics, \
     accuracy_metrics, loss_metrics
@@ -222,37 +215,6 @@
     return duration
 
 
-def run_ocl_lazy_stream(experience, device):
-    """
-    Runs simple naive strategy for one experience.
-    """
-
-    model = SimpleMLP(num_classes=10).to(device)
-    model.train()
-    optimizer = torch.optim.SGD(model.parameters(), lr=0.01)
-    criterion = torch.nn.CrossEntropyLoss()
-
-
-    start = time.time()
-    print("Running ocl_lazy_stream ...")
-
-    for exp in tqdm(fixed_size_experience_split(experience, 1)):
-        x, y, _ = exp.dataset[:]
-        x, y = x.to(device), torch.tensor([y]).to(device)
-
-        x, y = x.to(device), y.to(device)
-        optimizer.zero_grad()
-        pred = model(x)
-        loss = criterion(pred, y)
-        loss.backward()
-        optimizer.step()
-
-    end = time.time()
-    duration = end - start
-
-    return duration
-
-
 def main(args):
     # Compute device
     device = "cuda" if args.cuda >= 0 and torch.cuda.is_available() else "cpu"
@@ -269,24 +231,22 @@
 
     # Run tests
     dur_simple = run_simple_online(experience_0, device)
-    # dur_base_online = run_base_online(experience_0, device,
-    #                                   use_interactive_logger=False)
-    # dur_base_online_intlog = run_base_online(experience_0, device,
-    #                                          use_interactive_logger=True)
-    # dur_base = run_base(experience_0, device,
-    #                     use_interactive_logger=False)
-    # dur_base_intlog = run_base(experience_0, device,
-    #                            use_interactive_logger=True)
-    dur_ocl_lazy_stream = run_ocl_lazy_stream(experience_0, device)
+    dur_base_online = run_base_online(experience_0, device,
+                                      use_interactive_logger=False)
+    dur_base_online_intlog = run_base_online(experience_0, device,
+                                             use_interactive_logger=True)
+    dur_base = run_base(experience_0, device,
+                        use_interactive_logger=False)
+    dur_base_intlog = run_base(experience_0, device,
+                               use_interactive_logger=True)
 
     print(f"Duration for SimpleOnlineStrategy: ", dur_simple)
-    # print(f"Duration for BaseOnlineStrategy: ", dur_base_online)
-    # print(f"Duration for BaseOnlineStrategy+IntLogger: ",
-    #       dur_base_online_intlog)
-    # print(f"Duration for BaseStrategy: ", dur_base)
-    # print(f"Duration for BaseStrategy+IntLogger: ",
-    #       dur_base_intlog)
-    print(f"Duration for dur_ocl_lazy_stream: ", dur_ocl_lazy_stream)
+    print(f"Duration for BaseOnlineStrategy: ", dur_base_online)
+    print(f"Duration for BaseOnlineStrategy+IntLogger: ",
+          dur_base_online_intlog)
+    print(f"Duration for BaseStrategy: ", dur_base)
+    print(f"Duration for BaseStrategy+IntLogger: ",
+          dur_base_intlog)
 
 
 if __name__ == "__main__":
