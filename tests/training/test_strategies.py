--- conflicted
+++ resolved
@@ -22,12 +22,8 @@
 from avalanche.training.plugins import EvaluationPlugin
 from avalanche.training.strategies import Naive, Replay, CWRStar, \
     GDumb, LwF, AGEM, GEM, EWC, \
-<<<<<<< HEAD
-    SynapticIntelligence, JointTraining, CoPE
-=======
     SynapticIntelligence, JointTraining, CoPE, StreamingLDA
 from avalanche.training.strategies.ar1 import AR1
->>>>>>> 3e220b06
 from avalanche.training.strategies.cumulative import Cumulative
 from avalanche.training.utils import get_last_fc_layer
 from avalanche.evaluation.metrics import StreamAccuracy
