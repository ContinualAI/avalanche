################################################################################
# Copyright (c) 2021 ContinualAI.                                              #
# Copyrights licensed under the MIT License.                                   #
# See the accompanying LICENSE file for terms.                                 #
#                                                                              #
# Date: 1-06-2020                                                              #
# Author(s): Andrea Cossu                                                      #
# E-mail: contact@continualai.org                                              #
# Website: avalanche.continualai.org                                           #
################################################################################
import os
import sys
import unittest

import torch
from torch.nn import CrossEntropyLoss
from torch.optim import SGD

from avalanche.evaluation.metrics import StreamAccuracy, loss_metrics
from avalanche.logging import TextLogger, InteractiveLogger
<<<<<<< HEAD
from avalanche.models import SimpleMLP, IncrementalClassifier, PNN, ExpertGate
=======
from avalanche.models import SimpleMLP, MTSimpleMLP, IncrementalClassifier, PNN
>>>>>>> 64fb5fef
from avalanche.training.plugins import (
    EvaluationPlugin,
    SupervisedPlugin,
    LwFPlugin,
    ReplayPlugin,
    RWalkPlugin,
    EarlyStoppingPlugin,
)
from avalanche.training.supervised import (
    Naive,
    Replay,
    CWRStar,
    GDumb,
    LwF,
    AGEM,
    GEM,
    EWC,
    LFL,
    SynapticIntelligence,
    JointTraining,
    CoPE,
    StreamingLDA,
    MAS,
    ExpertGateStrategy
)
from avalanche.training.supervised.cumulative import Cumulative
from avalanche.training.supervised.icarl import ICaRL
from avalanche.training.supervised.joint_training import AlreadyTrainedError
from avalanche.training.supervised.strategy_wrappers import PNNStrategy
from avalanche.training.templates.supervised import SupervisedTemplate
from avalanche.training.utils import get_last_fc_layer
from tests.unit_tests_utils import get_fast_benchmark, get_device
from torchvision import transforms


class BaseStrategyTest(unittest.TestCase):
    def test_periodic_eval(self):
        model = SimpleMLP(input_size=6, hidden_size=10)
        model.classifier = IncrementalClassifier(model.classifier.in_features)
        benchmark = get_fast_benchmark()
        optimizer = SGD(model.parameters(), lr=1e-3)
        criterion = CrossEntropyLoss()
        curve_key = "Top1_Acc_Stream/eval_phase/train_stream/Task000"

        ###################
        # Case #1: No eval
        ###################
        # we use stream acc. because it emits a single value
        # for each eval loop.
        acc = StreamAccuracy()
        strategy = Naive(
            model,
            optimizer,
            criterion,
            train_epochs=2,
            eval_every=-1,
            evaluator=EvaluationPlugin(acc),
        )
        strategy.train(benchmark.train_stream[0])
        # eval is not called in this case
        assert len(strategy.evaluator.get_all_metrics()) == 0

        ###################
        # Case #2: Eval at the end only and before training
        ###################
        acc = StreamAccuracy()
        evalp = EvaluationPlugin(acc)
        strategy = Naive(
            model,
            optimizer,
            criterion,
            train_epochs=2,
            eval_every=0,
            evaluator=evalp,
        )
        strategy.train(benchmark.train_stream[0])
        # eval is called once at the end of the training loop
        curve = strategy.evaluator.get_all_metrics()[curve_key][1]
        assert len(curve) == 2

        ###################
        # Case #3: Eval after every epoch and before training
        ###################
        acc = StreamAccuracy()
        strategy = Naive(
            model,
            optimizer,
            criterion,
            train_epochs=2,
            eval_every=1,
            evaluator=EvaluationPlugin(acc),
        )
        strategy.train(benchmark.train_stream[0])
        curve = strategy.evaluator.get_all_metrics()[curve_key][1]
        assert len(curve) == 3

        ###################
        # Case #4: Eval in iteration mode
        ###################
        acc = StreamAccuracy()
        strategy = Naive(
            model,
            optimizer,
            criterion,
            train_epochs=2,
            eval_every=100,
            evaluator=EvaluationPlugin(acc),
            peval_mode="iteration",
        )
        strategy.train(benchmark.train_stream[0])
        curve = strategy.evaluator.get_all_metrics()[curve_key][1]
        assert len(curve) == 5

    def test_plugins_compatibility_checks(self):
        model = SimpleMLP(input_size=6, hidden_size=10)
        benchmark = get_fast_benchmark()
        optimizer = SGD(model.parameters(), lr=1e-3)
        criterion = CrossEntropyLoss()

        evalp = EvaluationPlugin(
            loss_metrics(
                minibatch=True, epoch=True, experience=True, stream=True
            ),
            loggers=[InteractiveLogger()],
            strict_checks=None,
        )

        strategy = Naive(
            model,
            optimizer,
            criterion,
            train_epochs=2,
            eval_every=-1,
            evaluator=evalp,
            plugins=[EarlyStoppingPlugin(patience=10, val_stream_name="train")],
        )
        strategy.train(benchmark.train_stream[0])

    def test_forward_hooks(self):
        model = SimpleMLP(input_size=6, hidden_size=10)
        optimizer = SGD(model.parameters(), lr=1e-3)
        criterion = CrossEntropyLoss()

        strategy = Naive(
            model, optimizer, criterion, train_epochs=2, eval_every=0
        )
        was_hook_called = False

        def hook(a, b, c):
            nonlocal was_hook_called
            was_hook_called = True

        model.register_forward_hook(hook)
        mb_x = torch.randn(32, 6, device=strategy.device)
        strategy.mbatch = mb_x, None, None
        strategy.forward()
        assert was_hook_called

    def test_early_stop(self):
        class EarlyStopP(SupervisedPlugin):
            def after_training_iteration(
                    self, strategy: "SupervisedTemplate", **kwargs
            ):
                if strategy.clock.train_epoch_iterations == 10:
                    strategy.stop_training()

        model = SimpleMLP(input_size=6, hidden_size=100)
        criterion = CrossEntropyLoss()
        optimizer = SGD(model.parameters(), lr=1)

        strategy = Cumulative(
            model,
            optimizer,
            criterion,
            train_mb_size=1,
            device=get_device(),
            eval_mb_size=512,
            train_epochs=1,
            evaluator=None,
            plugins=[EarlyStopP()],
        )
        benchmark = get_fast_benchmark()

        for train_batch_info in benchmark.train_stream:
            strategy.train(train_batch_info)
            assert strategy.clock.train_epoch_iterations == 11


class StrategyTest(unittest.TestCase):
    if "FAST_TEST" in os.environ:
        fast_test = os.environ["FAST_TEST"].lower() in ["true"]
    else:
        fast_test = False
    if "USE_GPU" in os.environ:
        use_gpu = os.environ["USE_GPU"].lower() in ["true"]
    else:
        use_gpu = False

    print("Fast Test:", fast_test)
    print("Test on GPU:", use_gpu)

    if use_gpu:
        device = "cuda"
    else:
        device = "cpu"

    def init_scenario(self, multi_task=False):
        model = self.get_model(fast_test=True, multi_task=multi_task)
        optimizer = SGD(model.parameters(), lr=1e-3)
        criterion = CrossEntropyLoss()
        benchmark = self.load_benchmark(use_task_labels=multi_task)
        return model, optimizer, criterion, benchmark

    def test_naive(self):
        # SIT scenario
        model, optimizer, criterion, benchmark = self.init_scenario(
            multi_task=False)
        strategy = Naive(
            model,
            optimizer,
            criterion,
            train_mb_size=64,
            device=self.device,
            eval_mb_size=50,
            train_epochs=2,
        )
        self.run_strategy(benchmark, strategy)

        # MT scenario
        model, optimizer, criterion, benchmark = self.init_scenario(
            multi_task=True)
        strategy = Naive(
            model,
            optimizer,
            criterion,
            train_mb_size=64,
            device=self.device,
            eval_mb_size=50,
            train_epochs=2,
        )
        self.run_strategy(benchmark, strategy)

    def test_joint(self):
        class JointSTestPlugin(SupervisedPlugin):
            def __init__(self, benchmark):
                super().__init__()
                self.benchmark = benchmark

            def after_train_dataset_adaptation(
                    self, strategy: "SupervisedTemplate", **kwargs
            ):
                """
                Check that the dataset used for training contains the
                correct number of samples.
                """
                cum_len = sum(
                    [len(exp.dataset) for exp in self.benchmark.train_stream]
                )
                assert len(strategy.adapted_dataset) == cum_len

        # SIT scenario
        model, optimizer, criterion, benchmark = self.init_scenario(
            multi_task=False)
        strategy = JointTraining(
            model,
            optimizer,
            criterion,
            train_mb_size=64,
            device=self.device,
            eval_mb_size=50,
            train_epochs=2,
            plugins=[JointSTestPlugin(benchmark)],
        )
        strategy.evaluator.loggers = [TextLogger(sys.stdout)]
        strategy.train(benchmark.train_stream)

        # MT scenario
        model, optimizer, criterion, benchmark = self.init_scenario(
            multi_task=True)
        strategy = JointTraining(
            model,
            optimizer,
            criterion,
            train_mb_size=64,
            device=self.device,
            eval_mb_size=50,
            train_epochs=2,
            plugins=[JointSTestPlugin(benchmark)],
        )
        strategy.evaluator.loggers = [TextLogger(sys.stdout)]
        strategy.train(benchmark.train_stream)

        # Raise error when retraining
        self.assertRaises(
            AlreadyTrainedError,
            lambda: strategy.train(benchmark.train_stream),
        )

    def test_cwrstar(self):
        # SIT scenario
        model, optimizer, criterion, benchmark = self.init_scenario(
            multi_task=False)
        last_fc_name, _ = get_last_fc_layer(model)
        strategy = CWRStar(
            model,
            optimizer,
            criterion,
            last_fc_name,
            train_mb_size=64,
            device=self.device,
        )
        self.run_strategy(benchmark, strategy)

        dict_past_j = {}
        for cls in range(benchmark.n_classes):
            dict_past_j[cls] = 0

        # Check past_j SIT
        for exp in benchmark.train_stream:
            for cls in set(exp.dataset.targets):
                dict_past_j[cls] += exp.dataset.targets.count(cls)
        for cls in model.past_j.keys():
            assert model.past_j[cls] == dict_past_j[cls]

        for cls in model.past_j.keys():
            model.past_j[cls] = 0

        # MT scenario
        model, optimizer, criterion, benchmark = self.init_scenario(
            multi_task=True)
        strategy = CWRStar(
            model,
            optimizer,
            criterion,
            last_fc_name,
            train_mb_size=64,
            device=self.device,
        )
        # self.run_strategy(benchmark, strategy)

        # Check past_j MT
        dict_past_j = {}
        for cls in range(benchmark.n_classes):
            dict_past_j[cls] = 0

        for exp in benchmark.train_stream:
            for cls in set(exp.dataset.targets):
                dict_past_j[cls] += exp.dataset.targets.count(cls)
        for cls in model.past_j.keys():
            assert model.past_j[cls] == dict_past_j[cls]

    def test_replay(self):
        # SIT scenario
        model, optimizer, criterion, benchmark = self.init_scenario(
            multi_task=False)
        strategy = Replay(
            model,
            optimizer,
            criterion,
            mem_size=10,
            train_mb_size=64,
            device=self.device,
            eval_mb_size=50,
            train_epochs=2,
        )
        self.run_strategy(benchmark, strategy)

        # MT scenario
        model, optimizer, criterion, benchmark = self.init_scenario(
            multi_task=True)
        strategy = Replay(
            model,
            optimizer,
            criterion,
            mem_size=10,
            train_mb_size=64,
            device=self.device,
            eval_mb_size=50,
            train_epochs=2,
        )
        self.run_strategy(benchmark, strategy)

    def test_gdumb(self):
        # SIT scenario
        model, optimizer, criterion, benchmark = self.init_scenario(
            multi_task=False)
        strategy = GDumb(
            model,
            optimizer,
            criterion,
            mem_size=200,
            train_mb_size=64,
            device=self.device,
            eval_mb_size=50,
            train_epochs=2,
        )
        self.run_strategy(benchmark, strategy)

        # MT scenario
        model, optimizer, criterion, benchmark = self.init_scenario(
            multi_task=True)
        strategy = GDumb(
            model,
            optimizer,
            criterion,
            mem_size=200,
            train_mb_size=64,
            device=self.device,
            eval_mb_size=50,
            train_epochs=2,
        )
        self.run_strategy(benchmark, strategy)

    def test_cumulative(self):
        # SIT scenario
        model, optimizer, criterion, benchmark = self.init_scenario(
            multi_task=False)
        strategy = Cumulative(
            model,
            optimizer,
            criterion,
            train_mb_size=64,
            device=self.device,
            eval_mb_size=50,
            train_epochs=2,
        )
        self.run_strategy(benchmark, strategy)

        # MT scenario
        model, optimizer, criterion, benchmark = self.init_scenario(
            multi_task=True)
        strategy = Cumulative(
            model,
            optimizer,
            criterion,
            train_mb_size=64,
            device=self.device,
            eval_mb_size=50,
            train_epochs=2,
        )
        self.run_strategy(benchmark, strategy)

    def test_slda(self):
        model, _, criterion, benchmark = self.init_scenario(multi_task=False)
        strategy = StreamingLDA(
            model,
            criterion,
            input_size=10,
            output_layer_name="features",
            num_classes=10,
            eval_mb_size=7,
            train_epochs=1,
            device=self.device,
            train_mb_size=7,
        )
        self.run_strategy(benchmark, strategy)

    def test_warning_slda_lwf(self):
        model, _, criterion, benchmark = self.init_scenario(multi_task=False)
        with self.assertWarns(Warning) as cm:
            StreamingLDA(
                model,
                criterion,
                input_size=10,
                output_layer_name="features",
                num_classes=10,
                plugins=[LwFPlugin(), ReplayPlugin()],
            )

    def test_lwf(self):
        # SIT scenario
        model, optimizer, criterion, benchmark = self.init_scenario(
            multi_task=False)
        strategy = LwF(
            model,
            optimizer,
            criterion,
            alpha=[0, 1 / 2, 2 * (2 / 3), 3 * (3 / 4), 4 * (4 / 5)],
            temperature=2,
            device=self.device,
            train_mb_size=10,
            eval_mb_size=50,
            train_epochs=2,
        )
        self.run_strategy(benchmark, strategy)

        # MT scenario
        model, optimizer, criterion, benchmark = self.init_scenario(
            multi_task=True)
        strategy = LwF(
            model,
            optimizer,
            criterion,
            alpha=[0, 1 / 2, 2 * (2 / 3), 3 * (3 / 4), 4 * (4 / 5)],
            temperature=2,
            device=self.device,
            train_mb_size=10,
            eval_mb_size=50,
            train_epochs=2,
        )
        self.run_strategy(benchmark, strategy)

    def test_agem(self):
        # SIT scenario
        model, optimizer, criterion, benchmark = self.init_scenario(
            multi_task=False)
        strategy = AGEM(
            model,
            optimizer,
            criterion,
            patterns_per_exp=25,
            sample_size=25,
            train_mb_size=10,
            eval_mb_size=50,
            train_epochs=2,
        )
        self.run_strategy(benchmark, strategy)

        # MT scenario
        model, optimizer, criterion, benchmark = self.init_scenario(
            multi_task=True)
        strategy = AGEM(
            model,
            optimizer,
            criterion,
            patterns_per_exp=25,
            sample_size=25,
            train_mb_size=10,
            eval_mb_size=50,
            train_epochs=2,
        )
        self.run_strategy(benchmark, strategy)

    def test_gem(self):
        # SIT scenario
        model, optimizer, criterion, benchmark = self.init_scenario(
            multi_task=False)
        strategy = GEM(
            model,
            optimizer,
            criterion,
            patterns_per_exp=256,
            train_mb_size=10,
            eval_mb_size=50,
            train_epochs=2,
        )

        self.run_strategy(benchmark, strategy)

        # MT scenario
        model, optimizer, criterion, benchmark = self.init_scenario(
            multi_task=True)
        strategy = GEM(
            model,
            optimizer,
            criterion,
            patterns_per_exp=256,
            train_mb_size=10,
            eval_mb_size=50,
            train_epochs=2,
        )
        benchmark = self.load_benchmark(use_task_labels=True)
        self.run_strategy(benchmark, strategy)

    def test_ewc(self):
        # SIT scenario
        model, optimizer, criterion, benchmark = self.init_scenario(
            multi_task=False)
        strategy = EWC(
            model,
            optimizer,
            criterion,
            ewc_lambda=0.4,
            mode="separate",
            train_mb_size=10,
            eval_mb_size=50,
            train_epochs=2,
        )

        self.run_strategy(benchmark, strategy)

        # MT scenario
        model, optimizer, criterion, benchmark = self.init_scenario(
            multi_task=True)
        strategy = EWC(
            model,
            optimizer,
            criterion,
            ewc_lambda=0.4,
            mode="separate",
            train_mb_size=10,
            eval_mb_size=50,
            train_epochs=2,
        )
        self.run_strategy(benchmark, strategy)

    def test_ewc_online(self):
        # SIT scenario
        model, optimizer, criterion, benchmark = self.init_scenario(
            multi_task=False)
        strategy = EWC(
            model,
            optimizer,
            criterion,
            ewc_lambda=0.4,
            mode="online",
            decay_factor=0.1,
            train_mb_size=10,
            eval_mb_size=50,
            train_epochs=2,
        )
        self.run_strategy(benchmark, strategy)

        # # MT scenario
        # model, optimizer, criterion, benchmark = self.init_scenario(
        #     multi_task=True)
        # strategy = EWC(
        #     model,
        #     optimizer,
        #     criterion,
        #     ewc_lambda=0.4,
        #     mode="online",
        #     decay_factor=0.1,
        #     train_mb_size=10,
        #     eval_mb_size=50,
        #     train_epochs=2,
        # )
        # self.run_strategy(benchmark, strategy)

    def test_rwalk(self):
        # SIT scenario
        model, optimizer, criterion, benchmark = self.init_scenario(
            multi_task=False)
        strategy = Naive(
            model,
            optimizer,
            criterion,
            train_mb_size=10,
            eval_mb_size=50,
            train_epochs=2,
            plugins=[
                RWalkPlugin(
                    ewc_lambda=0.1,
                    ewc_alpha=0.9,
                    delta_t=10,
                ),
            ],
        )
        self.run_strategy(benchmark, strategy)

        # # MT scenario
        # model, optimizer, criterion, benchmark = self.init_scenario(
        #     multi_task=True)
        # strategy = Naive(
        #     model,
        #     optimizer,
        #     criterion,
        #     train_mb_size=10,
        #     eval_mb_size=50,
        #     train_epochs=2,
        #     plugins=[
        #         RWalkPlugin(
        #             ewc_lambda=0.1,
        #             ewc_alpha=0.9,
        #             delta_t=10,
        #         ),
        #     ],
        # )
        # self.run_strategy(benchmark, strategy)

    def test_synaptic_intelligence(self):
        # SIT scenario
        model, optimizer, criterion, benchmark = self.init_scenario(
            multi_task=False)
        strategy = SynapticIntelligence(
            model,
            optimizer,
            criterion,
            si_lambda=0.0001,
            train_epochs=1,
            train_mb_size=10,
            eval_mb_size=10,
        )
        self.run_strategy(benchmark, strategy)

        # MT scenario
        # model, optimizer, criterion, benchmark = self.init_scenario(
        #     multi_task=True)
        # strategy = SynapticIntelligence(
        #     model,
        #     optimizer,
        #     criterion,
        #     si_lambda=0.0001,
        #     train_epochs=1,
        #     train_mb_size=10,
        #     eval_mb_size=10,
        # )
        # self.run_strategy(benchmark, strategy)

    def test_cope(self):
        # Fast benchmark (hardcoded)
        n_classes = 10
        emb_size = n_classes  # Embedding size

        # SIT scenario
        model, optimizer, criterion, benchmark = self.init_scenario(
            multi_task=False)
        strategy = CoPE(
            model,
            optimizer,
            criterion,
            mem_size=10,
            n_classes=n_classes,
            p_size=emb_size,
            train_mb_size=10,
            device=self.device,
            eval_mb_size=50,
            train_epochs=2,
        )
        self.run_strategy(benchmark, strategy)

        # MT scenario
        # model, optimizer, criterion, benchmark = self.init_scenario(
        #     multi_task=True)
        # strategy = CoPE(
        #     model,
        #     optimizer,
        #     criterion,
        #     mem_size=10,
        #     n_classes=n_classes,
        #     p_size=emb_size,
        #     train_mb_size=10,
        #     device=self.device,
        #     eval_mb_size=50,
        #     train_epochs=2,
        # )
        # self.run_strategy(benchmark, strategy)

    def test_pnn(self):
        # only multi-task scenarios.
        # eval on future tasks is not allowed.
        model = PNN(num_layers=3, in_features=6, hidden_features_per_column=10)
        optimizer = torch.optim.SGD(model.parameters(), lr=0.1)
        strategy = PNNStrategy(
            model,
            optimizer,
            train_mb_size=10,
            device=self.device,
            eval_mb_size=50,
            train_epochs=2,
        )

        # train and test loop
        benchmark = self.load_benchmark(use_task_labels=True)
        for train_task in benchmark.train_stream:
            strategy.train(train_task)
        strategy.eval(benchmark.test_stream)

    def test_expertgate(self):
        model = ExpertGate(shape=(3, 227, 227), device=self.device)
        optimizer = torch.optim.SGD(model.parameters(), lr=0.1)
        strategy = ExpertGateStrategy(
            model,
            optimizer,
            device=self.device,
            train_mb_size=10,
            train_epochs=2,
            eval_mb_size=50,
            ae_train_mb_size=10,
            ae_train_epochs=2, 
            ae_lr=5e-4,
        )

        # Mandatory transform for AlexNet
        # 3 Channels and input size should be a minimum of 227
        AlexNetTransform = transforms.Compose([
            transforms.Lambda(lambda x: x.repeat(3, 1, 1)),      
            transforms.Resize((227, 227)),
            ])

        # train and test loop
        benchmark = self.load_benchmark(
            use_task_labels=True, 
            train_transform=AlexNetTransform, 
            eval_transform=AlexNetTransform,
            shuffle=False)

        for experience in benchmark.train_stream:
            # Transform targets to index by 0, if needed
            num_classes = len(experience.classes_in_this_experience)
            max_target_id = max(experience.classes_in_this_experience)
            index_diff = max_target_id + 1 - num_classes
            if (index_diff != 0):
                experience.dataset = experience.dataset.add_transforms(
                    target_transform=transforms.Lambda(
                        lambda y: y-index_diff)
                )
            strategy.train(experience)

    def test_icarl(self):
        model, optimizer, criterion, benchmark = self.init_scenario(
            multi_task=False)

        strategy = ICaRL(
            model.features,
            model.classifier,
            optimizer,
            20,
            buffer_transform=None,
            criterion=criterion,
            fixed_memory=True,
            train_mb_size=10,
            train_epochs=2,
            eval_mb_size=50,
            device=self.device,
        )

        self.run_strategy(benchmark, strategy)

    def test_lfl(self):

        # SIT scenario
        model, optimizer, criterion, benchmark = self.init_scenario(
            multi_task=False)
        strategy = LFL(
            model,
            optimizer,
            criterion,
            lambda_e=0.0001,
            train_mb_size=10,
            device=self.device,
            eval_mb_size=50,
            train_epochs=2,
        )
        self.run_strategy(benchmark, strategy)

        # MT scenario
        # model, optimizer, criterion, benchmark = self.init_scenario(
        #     multi_task=True)
        # strategy = LFL(
        #     model,
        #     optimizer,
        #     criterion,
        #     lambda_e=0.0001,
        #     train_mb_size=10,
        #     device=self.device,
        #     eval_mb_size=50,
        #     train_epochs=2,
        # )
        # self.run_strategy(benchmark, strategy)

    def test_mas(self):
        # SIT scenario
        model, optimizer, criterion, benchmark = self.init_scenario(
            multi_task=False)
        strategy = MAS(
            model,
            optimizer,
            criterion,
            lambda_reg=1.0,
            alpha=0.5,
            train_mb_size=10,
            device=self.device,
            eval_mb_size=50,
            train_epochs=2,
        )
        self.run_strategy(benchmark, strategy)

        # MT scenario
        # model, optimizer, criterion, benchmark = self.init_scenario(
        #     multi_task=True)
        # strategy = MAS(
        #     model,
        #     optimizer,
        #     criterion,
        #     lambda_reg=1.0,
        #     alpha=0.5,
        #     train_mb_size=10,
        #     device=self.device,
        #     eval_mb_size=50,
        #     train_epochs=2,
        # )
        # self.run_strategy(benchmark, strategy)

    def load_benchmark(self, use_task_labels=False, 
                       train_transform=None, 
                       eval_transform=None, 
                       shuffle=True):
        """
        Returns a NC benchmark from a fake dataset of 10 classes, 5 experiences,
        2 classes per experience.

        :param fast_test: if True loads fake data, MNIST otherwise.
        """
        return get_fast_benchmark(use_task_labels=use_task_labels, 
                                  train_transform=train_transform, 
                                  eval_transform=eval_transform,
                                  shuffle=shuffle)

    def get_model(self, fast_test=False, multi_task=False):
        if fast_test:
            if multi_task:
                model = MTSimpleMLP(input_size=6, hidden_size=10)
            else:
                model = SimpleMLP(input_size=6, hidden_size=10)
            # model.classifier = IncrementalClassifier(
            #     model.classifier.in_features)
            return model
        else:
            if multi_task:
                model = MTSimpleMLP()
            else:
                model = SimpleMLP()
            # model.classifier = IncrementalClassifier(
            #     model.classifier.in_features)
            return model

    def run_strategy(self, benchmark, cl_strategy):
        print("Starting experiment...")
        cl_strategy.evaluator.loggers = [TextLogger(sys.stdout)]
        results = []
        for train_batch_info in benchmark.train_stream:
            print("Start of experience ", train_batch_info.current_experience)

            cl_strategy.train(train_batch_info, num_workers=0)
            print("Training completed")

            print("Computing accuracy on the current test set")
            results.append(cl_strategy.eval(benchmark.test_stream[:]))


if __name__ == "__main__":
    unittest.main()<|MERGE_RESOLUTION|>--- conflicted
+++ resolved
@@ -18,11 +18,8 @@
 
 from avalanche.evaluation.metrics import StreamAccuracy, loss_metrics
 from avalanche.logging import TextLogger, InteractiveLogger
-<<<<<<< HEAD
-from avalanche.models import SimpleMLP, IncrementalClassifier, PNN, ExpertGate
-=======
-from avalanche.models import SimpleMLP, MTSimpleMLP, IncrementalClassifier, PNN
->>>>>>> 64fb5fef
+from avalanche.models import SimpleMLP, ExpertGate
+from avalanche.models import MTSimpleMLP, IncrementalClassifier, PNN
 from avalanche.training.plugins import (
     EvaluationPlugin,
     SupervisedPlugin,
