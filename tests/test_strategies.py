################################################################################
# Copyright (c) 2021 ContinualAI.                                              #
# Copyrights licensed under the MIT License.                                   #
# See the accompanying LICENSE file for terms.                                 #
#                                                                              #
# Date: 1-06-2020                                                              #
# Author(s): Andrea Cossu                                                      #
# E-mail: contact@continualai.org                                              #
# Website: avalanche.continualai.org                                           #
################################################################################

import unittest

import torch
import os
import sys

from sklearn.datasets import make_classification
from sklearn.model_selection import train_test_split
from torch.optim import SGD
from torch.nn import CrossEntropyLoss
from torch.utils.data import TensorDataset

from avalanche.logging import TextLogger
from avalanche.models import SimpleMLP
from avalanche.training.plugins import EvaluationPlugin
from avalanche.training.strategies import Naive, Replay, CWRStar, \
    GDumb, LwF, AGEM, GEM, EWC, \
<<<<<<< HEAD
    SynapticIntelligence, JointTraining, SIW
=======
    SynapticIntelligence, JointTraining, CoPE
>>>>>>> d49e28ad
from avalanche.training.strategies.ar1 import AR1
from avalanche.training.strategies.cumulative import Cumulative
from avalanche.benchmarks import nc_benchmark
from avalanche.training.utils import get_last_fc_layer
from avalanche.evaluation.metrics import StreamAccuracy

from tests.unit_tests_utils import get_fast_scenario


class BaseStrategyTest(unittest.TestCase):
    def test_periodic_eval(self):
        model = SimpleMLP(input_size=6, hidden_size=10)
        scenario = get_fast_scenario()
        optimizer = SGD(model.parameters(), lr=1e-3)
        criterion = CrossEntropyLoss()
        curve_key = 'Top1_Acc_Stream/eval_phase/train_stream'

        ###################
        # Case #1: No eval
        ###################
        # we use stream acc. because it emits a single value
        # for each eval loop.
        acc = StreamAccuracy()
        strategy = Naive(model, optimizer, criterion, train_epochs=2,
                         eval_every=-1, evaluator=EvaluationPlugin(acc))
        strategy.train(scenario.train_stream[0])
        # eval is not called in this case
        assert len(strategy.evaluator.get_all_metrics()) == 0

        ###################
        # Case #2: Eval at the end only
        ###################
        acc = StreamAccuracy()
        strategy = Naive(model, optimizer, criterion, train_epochs=2,
                         eval_every=0, evaluator=EvaluationPlugin(acc))
        strategy.train(scenario.train_stream[0])
        # eval is called once at the end of the training loop
        curve = strategy.evaluator.get_all_metrics()[curve_key][1]
        assert len(curve) == 1

        ###################
        # Case #3: Eval after every epoch
        ###################
        acc = StreamAccuracy()
        strategy = Naive(model, optimizer, criterion, train_epochs=2,
                         eval_every=1, evaluator=EvaluationPlugin(acc))
        strategy.train(scenario.train_stream[0])
        # eval is called after every epoch + the end of the training loop
        curve = strategy.evaluator.get_all_metrics()[curve_key][1]
        assert len(curve) == 3


class StrategyTest(unittest.TestCase):
    if "FAST_TEST" in os.environ:
        fast_test = os.environ['FAST_TEST'].lower() in ["true"]
    else:
        fast_test = False
    if "USE_GPU" in os.environ:
        use_gpu = os.environ['USE_GPU'].lower() in ["true"]
    else:
        use_gpu = False

    print("Fast Test:", fast_test)
    print("Test on GPU:", use_gpu)

    if use_gpu:
        device = "cuda"
    else:
        device = "cpu"

    def init_sit(self):
        model = self.get_model(fast_test=True)
        optimizer = SGD(model.parameters(), lr=1e-3)
        criterion = CrossEntropyLoss()
        scenario = self.load_scenario(use_task_labels=False)
        return model, optimizer, criterion, scenario

    def test_naive(self):
        # SIT scenario
        model, optimizer, criterion, my_nc_benchmark = self.init_sit()
        strategy = Naive(model, optimizer, criterion, train_mb_size=64,
                         device=self.device, eval_mb_size=50, train_epochs=2)
        self.run_strategy(my_nc_benchmark, strategy)

        # MT scenario
        strategy = Naive(model, optimizer, criterion, train_mb_size=64,
                         device=self.device, eval_mb_size=50, train_epochs=2)
        scenario = self.load_scenario(use_task_labels=True)
        self.run_strategy(scenario, strategy)

    def test_joint(self):
        # SIT scenario
        model, optimizer, criterion, my_nc_benchmark = self.init_sit()
        strategy = JointTraining(model, optimizer, criterion, train_mb_size=64,
                                 device=self.device, eval_mb_size=50,
                                 train_epochs=2)
        self.run_strategy(my_nc_benchmark, strategy)

        # MT scenario
        strategy = Naive(model, optimizer, criterion, train_mb_size=64,
                         device=self.device, eval_mb_size=50, train_epochs=2)
        scenario = self.load_scenario(use_task_labels=True)
        self.run_strategy(scenario, strategy)

    def test_cwrstar(self):
        # SIT scenario
        model, optimizer, criterion, my_nc_benchmark = self.init_sit()
        last_fc_name, _ = get_last_fc_layer(model)
        strategy = CWRStar(model, optimizer, criterion, last_fc_name,
                           train_mb_size=64, device=self.device)
        self.run_strategy(my_nc_benchmark, strategy)

        # MT scenario
        strategy = CWRStar(model, optimizer, criterion, last_fc_name,
                           train_mb_size=64, device=self.device)
        scenario = self.load_scenario(use_task_labels=True)
        self.run_strategy(scenario, strategy)

    def test_replay(self):
        # SIT scenario
        model, optimizer, criterion, my_nc_benchmark = self.init_sit()
        strategy = Replay(model, optimizer, criterion,
                          mem_size=10, train_mb_size=64, device=self.device,
                          eval_mb_size=50, train_epochs=2)
        self.run_strategy(my_nc_benchmark, strategy)

        # MT scenario
        strategy = Replay(model, optimizer, criterion,
                          mem_size=10, train_mb_size=64, device=self.device,
                          eval_mb_size=50, train_epochs=2)
        scenario = self.load_scenario(use_task_labels=True)
        self.run_strategy(scenario, strategy)

    def test_gdumb(self):
        # SIT scenario
        model, optimizer, criterion, my_nc_benchmark = self.init_sit()
        strategy = GDumb(
            model, optimizer, criterion,
            mem_size=200, train_mb_size=64, device=self.device,
            eval_mb_size=50, train_epochs=2
        )
        self.run_strategy(my_nc_benchmark, strategy)

        # MT scenario
        strategy = GDumb(
            model, optimizer, criterion,
            mem_size=200, train_mb_size=64, device=self.device,
            eval_mb_size=50, train_epochs=2
        )
        scenario = self.load_scenario(use_task_labels=True)
        self.run_strategy(scenario, strategy)

    def test_cumulative(self):
        # SIT scenario
        model, optimizer, criterion, my_nc_benchmark = self.init_sit()
        strategy = Cumulative(model, optimizer, criterion, train_mb_size=64,
                              device=self.device, eval_mb_size=50,
                              train_epochs=2)
        self.run_strategy(my_nc_benchmark, strategy)

        # MT scenario
        strategy = Cumulative(model, optimizer, criterion, train_mb_size=64,
                              device=self.device, eval_mb_size=50,
                              train_epochs=2)
        scenario = self.load_scenario(use_task_labels=True)
        self.run_strategy(scenario, strategy)

    def test_lwf(self):
        # SIT scenario
        model, optimizer, criterion, my_nc_benchmark = self.init_sit()
        strategy = LwF(model, optimizer, criterion,
                       alpha=[0, 1 / 2, 2 * (2 / 3), 3 * (3 / 4), 4 * (4 / 5)],
                       temperature=2, device=self.device,
                       train_mb_size=10, eval_mb_size=50,
                       train_epochs=2)
        self.run_strategy(my_nc_benchmark, strategy)

        # MT scenario
        strategy = LwF(model, optimizer, criterion,
                       alpha=[0, 1 / 2, 2 * (2 / 3), 3 * (3 / 4), 4 * (4 / 5)],
                       temperature=2, device=self.device,
                       train_mb_size=10, eval_mb_size=50,
                       train_epochs=2)
        scenario = self.load_scenario(use_task_labels=True)
        self.run_strategy(scenario, strategy)

    def test_agem(self):
        # SIT scenario
        model, optimizer, criterion, my_nc_benchmark = self.init_sit()
        strategy = AGEM(model, optimizer, criterion,
                        patterns_per_exp=250, sample_size=256,
                        train_mb_size=10, eval_mb_size=50,
                        train_epochs=2)
        self.run_strategy(my_nc_benchmark, strategy)

        # MT scenario
        strategy = AGEM(model, optimizer, criterion,
                        patterns_per_exp=250, sample_size=256,
                        train_mb_size=10, eval_mb_size=50,
                        train_epochs=2)
        scenario = self.load_scenario(use_task_labels=True)
        self.run_strategy(scenario, strategy)

    def test_gem(self):
        # SIT scenario
        model, optimizer, criterion, my_nc_benchmark = self.init_sit()
        strategy = GEM(model, optimizer, criterion,
                       patterns_per_exp=256,
                       train_mb_size=10, eval_mb_size=50,
                       train_epochs=2)

        self.run_strategy(my_nc_benchmark, strategy)

        # MT scenario
        strategy = GEM(model, optimizer, criterion,
                       patterns_per_exp=256,
                       train_mb_size=10, eval_mb_size=50,
                       train_epochs=2)
        self.run_strategy(my_nc_benchmark, strategy)
        scenario = self.load_scenario(use_task_labels=True)
        self.run_strategy(scenario, strategy)

    def test_ewc(self):
        # SIT scenario
        model, optimizer, criterion, my_nc_benchmark = self.init_sit()
        strategy = EWC(model, optimizer, criterion, ewc_lambda=0.4,
                       mode='separate',
                       train_mb_size=10, eval_mb_size=50,
                       train_epochs=2)

        self.run_strategy(my_nc_benchmark, strategy)

        # MT scenario
        strategy = EWC(model, optimizer, criterion, ewc_lambda=0.4,
                       mode='separate',
                       train_mb_size=10, eval_mb_size=50,
                       train_epochs=2)
        scenario = self.load_scenario(use_task_labels=True)
        self.run_strategy(scenario, strategy)

    def test_ewc_online(self):
        # SIT scenario
        model, optimizer, criterion, my_nc_benchmark = self.init_sit()
        strategy = EWC(model, optimizer, criterion, ewc_lambda=0.4,
                       mode='online', decay_factor=0.1,
                       train_mb_size=10, eval_mb_size=50,
                       train_epochs=2)
        self.run_strategy(my_nc_benchmark, strategy)

        # MT scenario
        strategy = EWC(model, optimizer, criterion, ewc_lambda=0.4,
                       mode='online', decay_factor=0.1,
                       train_mb_size=10, eval_mb_size=50,
                       train_epochs=2)
        scenario = self.load_scenario(use_task_labels=True)
        self.run_strategy(scenario, strategy)

    def test_synaptic_intelligence(self):
        # SIT scenario
        model, optimizer, criterion, my_nc_benchmark = self.init_sit()
        strategy = SynapticIntelligence(
            model, optimizer, criterion, si_lambda=0.0001,
            train_epochs=1, train_mb_size=10, eval_mb_size=10)
        scenario = self.load_scenario(use_task_labels=False)
        self.run_strategy(scenario, strategy)

        # MT scenario
        strategy = SynapticIntelligence(
            model, optimizer, criterion, si_lambda=0.0001,
            train_epochs=1, train_mb_size=10, eval_mb_size=10)
        scenario = self.load_scenario(use_task_labels=True)
        self.run_strategy(scenario, strategy)

    def test_cope(self):
        # Fast scenario (hardcoded)
        n_classes = 10
        emb_size = n_classes  # Embedding size

        # SIT scenario
        model, optimizer, criterion, my_nc_scenario = self.init_sit()
        strategy = CoPE(model, optimizer, criterion,
                        mem_size=10, n_classes=n_classes, p_size=emb_size,
                        train_mb_size=10, device=self.device,
                        eval_mb_size=50, train_epochs=2)
        self.run_strategy(my_nc_scenario, strategy)

        # MT scenario
        strategy = CoPE(model, optimizer, criterion,
                        mem_size=10, n_classes=n_classes, p_size=emb_size,
                        train_mb_size=10, device=self.device,
                        eval_mb_size=50, train_epochs=2)
        scenario = self.load_scenario(use_task_labels=True)
        self.run_strategy(scenario, strategy)

    def test_ar1(self):
        my_nc_benchmark = self.load_ar1_scenario()
        strategy = AR1(train_epochs=1, train_mb_size=10, eval_mb_size=10,
                       rm_sz=200)
        self.run_strategy(my_nc_benchmark, strategy)

    def run_siw(self, scenario, cl_strategy):
        print('Starting experiment...')
        cl_strategy.evaluator.loggers = [TextLogger(sys.stdout)]
        results = []
        for i, train_batch_info in enumerate(scenario.train_stream):
            print("Start of experience ", train_batch_info.current_experience)

            cl_strategy.train(train_batch_info)
            print('Training completed')

            print('Computing accuracy on the current test set')
            results.append(cl_strategy.eval(scenario.test_stream[:i+1]))

    def test_siw(self):
        # SIT scenario
        model, optimizer, criterion, my_nc_scenario = self.init_sit()
        strategy = SIW(model, optimizer, criterion, siw_layer_name='classifier',
                       batch_size=32, num_workers=8, train_mb_size=128,
                       device=self.device, eval_mb_size=32, train_epochs=2)
        self.run_siw(my_nc_scenario, strategy)

        # MT scenario
        strategy = SIW(model, optimizer, criterion, siw_layer_name='classifier',
                       batch_size=32, num_workers=8, train_mb_size=128,
                       device=self.device, eval_mb_size=32, train_epochs=2)
        scenario = self.load_scenario(use_task_labels=False)
        self.run_siw(scenario, strategy)

    def load_ar1_scenario(self):
        """
        Returns a NC Scenario from a fake dataset of 10 classes, 5 experiences,
        2 classes per experience. This toy scenario is intended
        """
        n_samples_per_class = 50
        dataset = make_classification(
            n_samples=10 * n_samples_per_class,
            n_classes=10,
            n_features=224 * 224 * 3, n_informative=6, n_redundant=0)

        X = torch.from_numpy(dataset[0]).reshape(-1, 3, 224, 224).float()
        y = torch.from_numpy(dataset[1]).long()

        train_X, test_X, train_y, test_y = train_test_split(
            X, y, train_size=0.6, shuffle=True, stratify=y)

        train_dataset = TensorDataset(train_X, train_y)
        test_dataset = TensorDataset(test_X, test_y)
        my_nc_benchmark = nc_benchmark(
            train_dataset, test_dataset, 5, task_labels=False
        )
        return my_nc_benchmark

    def load_scenario(self, use_task_labels=False):
        """
        Returns a NC Scenario from a fake dataset of 10 classes, 5 experiences,
        2 classes per experience.

        :param fast_test: if True loads fake data, MNIST otherwise.
        """
        return get_fast_scenario(use_task_labels=use_task_labels)

    def get_model(self, fast_test=False):
        if fast_test:
            return SimpleMLP(input_size=6, hidden_size=10)
        else:
            return SimpleMLP()

    def run_strategy(self, scenario, cl_strategy):
        print('Starting experiment...')
        cl_strategy.evaluator.loggers = [TextLogger(sys.stdout)]
        results = []
        for train_batch_info in scenario.train_stream:
            print("Start of experience ", train_batch_info.current_experience)

            cl_strategy.train(train_batch_info)
            print('Training completed')

            print('Computing accuracy on the current test set')
            results.append(cl_strategy.eval(scenario.test_stream[:]))


if __name__ == '__main__':
    unittest.main()<|MERGE_RESOLUTION|>--- conflicted
+++ resolved
@@ -26,11 +26,8 @@
 from avalanche.training.plugins import EvaluationPlugin
 from avalanche.training.strategies import Naive, Replay, CWRStar, \
     GDumb, LwF, AGEM, GEM, EWC, \
-<<<<<<< HEAD
-    SynapticIntelligence, JointTraining, SIW
-=======
-    SynapticIntelligence, JointTraining, CoPE
->>>>>>> d49e28ad
+    SynapticIntelligence, JointTraining, SIW, CoPE
+
 from avalanche.training.strategies.ar1 import AR1
 from avalanche.training.strategies.cumulative import Cumulative
 from avalanche.benchmarks import nc_benchmark
