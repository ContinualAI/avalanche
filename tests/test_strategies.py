--- conflicted
+++ resolved
@@ -307,7 +307,6 @@
                        rm_sz=200)
         self.run_strategy(my_nc_scenario, strategy)
 
-<<<<<<< HEAD
     def test_siw(self):
         model = self.get_model(fast_test=self.fast_test)
         optimizer = SGD(model.parameters(), lr=0.1)
@@ -328,10 +327,7 @@
                                       use_task_labels=True)
         self.run_strategy(scenario, strategy)
 
-    def load_ar1_scenario(self, fast_test=False):
-=======
     def load_ar1_scenario(self):
->>>>>>> 52d05f30
         """
         Returns a NC Scenario from a fake dataset of 10 classes, 5 experiences,
         2 classes per experience. This toy scenario is intended
