#!/usr/bin/env python
# -*- coding: utf-8 -*-

################################################################################
# Copyright (c) 2020 ContinualAI Research                                      #
# Copyrights licensed under the CC BY 4.0 License.                             #
# See the accompanying LICENSE file for terms.                                 #
#                                                                              #
# Date: 1-06-2020                                                              #
# Author(s): Andrea Cossu                                                      #
# E-mail: contact@continualai.org                                              #
# Website: clair.continualai.org                                               #
################################################################################

import unittest

import torch
from torchvision.transforms import ToTensor, Compose, transforms, Resize
import os
import sys

from sklearn.datasets import make_classification
from sklearn.model_selection import train_test_split
from torch.optim import SGD
from torch.nn import CrossEntropyLoss
from torch.utils.data import TensorDataset

from avalanche.benchmarks.datasets import MNIST
from avalanche.logging import TextLogger
from avalanche.models import SimpleMLP
from avalanche.training.strategies import Naive, Replay, CWRStar, \
    GDumb, Cumulative, LwF, AGEM, GEM, EWC, MultiTaskStrategy, \
    SynapticIntelligence, AR1
from avalanche.benchmarks import nc_scenario, SplitCIFAR10
from avalanche.training.utils import get_last_fc_layer


class BaseStrategyTest(unittest.TestCase):

    def _is_param_in_optimizer(self, param, optimizer):
        for group in optimizer.param_groups:
            for curr_p in group['params']:
                if hash(curr_p) == hash(param):
                    return True
        return False

    def test_optimizer_update(self):
        model = SimpleMLP()
        optimizer = SGD(model.parameters(), lr=1e-3)
        strategy = Naive(model, optimizer, None)

        # check add_param_group
        p = torch.nn.Parameter(torch.zeros(10, 10))
        strategy.add_new_params_to_optimizer(p)
        assert self._is_param_in_optimizer(p, strategy.optimizer)

        # check new_param is in optimizer
        # check old_param is NOT in optimizer
        p_new = torch.nn.Parameter(torch.zeros(10, 10))
        strategy.update_optimizer([p], [p_new])
        assert self._is_param_in_optimizer(p_new, strategy.optimizer)
        assert not self._is_param_in_optimizer(p, strategy.optimizer)


class StrategyTest(unittest.TestCase):

    if "FAST_TEST" in os.environ:
        fast_test = os.environ['FAST_TEST'].lower() in ["true"]
    else:
        fast_test = False
    if "USE_GPU" in os.environ:
        use_gpu = os.environ['USE_GPU'].lower() in ["true"]
    else:
        use_gpu = False

    print("Fast Test:", fast_test)
    print("Test on GPU:", use_gpu)

    if use_gpu:
        device = "cuda"
    else:
        device = "cpu"

    def test_multi_task(self):
        model = self.get_model(fast_test=self.fast_test)
        optimizer = SGD(model.parameters(), lr=1e-3)
        criterion = CrossEntropyLoss()
        my_nc_scenario = self.load_scenario(fast_test=self.fast_test)
<<<<<<< HEAD
        strategy = MultiTaskStrategy(model, optimizer, criterion,
                                     train_mb_size=64, device=self.device)
=======
        strategy = MultiTaskStrategy(model, optimizer, criterion, train_mb_size=64,
                         device=self.device, test_mb_size=50, train_epochs=2)
>>>>>>> f7c1f4ed
        self.run_strategy(my_nc_scenario, strategy)

    def test_naive(self):
        model = self.get_model(fast_test=self.fast_test)
        optimizer = SGD(model.parameters(), lr=1e-3)
        criterion = CrossEntropyLoss()
        my_nc_scenario = self.load_scenario(fast_test=self.fast_test)

        strategy = Naive(model, optimizer, criterion, train_mb_size=64,
                         device=self.device, test_mb_size=50, train_epochs=2)
        self.run_strategy(my_nc_scenario, strategy)

    def test_cwrstar(self):
        model = self.get_model(fast_test=self.fast_test)
        optimizer = SGD(model.parameters(), lr=1e-3)
        criterion = CrossEntropyLoss()
        my_nc_scenario = self.load_scenario(fast_test=self.fast_test)

<<<<<<< HEAD
        last_fc_name, _ = get_last_fc_layer(model)
        strategy = CWRStar(model, optimizer, criterion, last_fc_name,
                           train_mb_size=64, device=self.device)
=======
        strategy = CWRStar(model, optimizer, criterion, 'features.0.bias',
                           train_mb_size=64, device=self.device,
                           test_mb_size=50, train_epochs=2)
>>>>>>> f7c1f4ed
        self.run_strategy(my_nc_scenario, strategy)

    def test_replay(self):
        model = self.get_model(fast_test=self.fast_test)
        optimizer = SGD(model.parameters(), lr=1e-3)
        criterion = CrossEntropyLoss()
        my_nc_scenario = self.load_scenario(fast_test=self.fast_test)

        strategy = Replay(model, optimizer, criterion,
                          mem_size=200, train_mb_size=64, device=self.device,
                          test_mb_size=50, train_epochs=2)
        self.run_strategy(my_nc_scenario, strategy)
    
    def test_gdumb(self):
        model = self.get_model(fast_test=self.fast_test)
        optimizer = SGD(model.parameters(), lr=1e-3)
        criterion = CrossEntropyLoss()
        my_nc_scenario = self.load_scenario(fast_test=self.fast_test)

        strategy = GDumb(
                model, optimizer, criterion,
                mem_size=200, train_mb_size=64, device=self.device,
                test_mb_size=50, train_epochs=2
        )
        self.run_strategy(my_nc_scenario, strategy)

    def test_cumulative(self):
        model = self.get_model(fast_test=self.fast_test)
        optimizer = SGD(model.parameters(), lr=1e-3)
        criterion = CrossEntropyLoss()
        my_nc_scenario = self.load_scenario(fast_test=self.fast_test)

        strategy = Cumulative(model, optimizer, criterion, train_mb_size=64,
                              device=self.device, test_mb_size=50,
                              train_epochs=2)
        self.run_strategy(my_nc_scenario, strategy)
    
    def test_lwf(self):
        model = self.get_model(fast_test=self.fast_test)
        optimizer = SGD(model.parameters(), lr=1e-3)
        criterion = CrossEntropyLoss()
        my_nc_scenario = self.load_scenario(fast_test=self.fast_test)

        strategy = LwF(model, optimizer, criterion,
                       alpha=[0, 1/2, 2*(2/3), 3*(3/4), 4*(4/5)], 
                       temperature=2, device=self.device,
                       train_mb_size=10, test_mb_size=50,
                       train_epochs=2)
        self.run_strategy(my_nc_scenario, strategy)

    def test_agem(self):
        model = self.get_model(fast_test=self.fast_test)
        optimizer = SGD(model.parameters(), lr=1e-3)
        criterion = CrossEntropyLoss()
        my_nc_scenario = self.load_scenario(fast_test=self.fast_test)

        strategy = AGEM(model, optimizer, criterion,
                        patterns_per_step=250, sample_size=256,
                        train_mb_size=10, test_mb_size=50,
                        train_epochs=2)

        self.run_strategy(my_nc_scenario, strategy)

    def test_gem(self):
        model = self.get_model(fast_test=self.fast_test)
        optimizer = SGD(model.parameters(), lr=1e-1)
        criterion = CrossEntropyLoss()
        my_nc_scenario = self.load_scenario(fast_test=self.fast_test)

        strategy = GEM(model, optimizer, criterion,
                       patterns_per_step=256,
                       train_mb_size=10, test_mb_size=50,
                       train_epochs=2)

        self.run_strategy(my_nc_scenario, strategy)
    
    def test_ewc(self):
        model = self.get_model(fast_test=self.fast_test)
        optimizer = SGD(model.parameters(), lr=1e-3)
        criterion = CrossEntropyLoss()
        my_nc_scenario = self.load_scenario(fast_test=self.fast_test)

        strategy = EWC(model, optimizer, criterion, ewc_lambda=0.4,
                       mode='separate',
                       train_mb_size=10, test_mb_size=50,
                       train_epochs=2)

        self.run_strategy(my_nc_scenario, strategy)

    def test_ewc_online(self):
        model = self.get_model(fast_test=self.fast_test)
        optimizer = SGD(model.parameters(), lr=1e-3)
        criterion = CrossEntropyLoss()
        my_nc_scenario = self.load_scenario(fast_test=self.fast_test)

        strategy = EWC(model, optimizer, criterion, ewc_lambda=0.4,
                       mode='online', decay_factor=0.1,
                       train_mb_size=10, test_mb_size=50,
                       train_epochs=2)

        self.run_strategy(my_nc_scenario, strategy)

    def test_synaptic_intelligence(self):
        model = self.get_model(fast_test=self.fast_test)
        optimizer = SGD(model.parameters(), lr=1e-3)
        criterion = CrossEntropyLoss()
        my_nc_scenario = self.load_scenario(fast_test=self.fast_test)

        strategy = SynapticIntelligence(
            model, optimizer, criterion, si_lambda=0.0001,
            train_epochs=1, train_mb_size=10, test_mb_size=10)

        self.run_strategy(my_nc_scenario, strategy)

    def test_ar1(self):
        my_nc_scenario = self.load_ar1_scenario(fast_test=self.fast_test)

        strategy = AR1(train_epochs=1, train_mb_size=10, test_mb_size=10,
                       rm_sz=200)

        self.run_strategy(my_nc_scenario, strategy)

    def load_ar1_scenario(self, fast_test=False):
        """
        Returns a NC Scenario from a fake dataset of 10 classes, 5 steps,
        2 classes per step. This toy scenario is intended

        :param fast_test: if True loads fake data, MNIST otherwise.
        """

        if fast_test:
            n_samples_per_class = 50

            dataset = make_classification(
                n_samples=10 * n_samples_per_class,
                n_classes=10,
                n_features=224 * 224 * 3, n_informative=6, n_redundant=0)

            X = torch.from_numpy(dataset[0]).reshape(-1, 3, 224, 224).float()
            y = torch.from_numpy(dataset[1]).long()

            train_X, test_X, train_y, test_y = train_test_split(
                X, y, train_size=0.6, shuffle=True, stratify=y)

            train_dataset = TensorDataset(train_X, train_y)
            test_dataset = TensorDataset(test_X, test_y)
            my_nc_scenario = nc_scenario(
                train_dataset, test_dataset, 5, task_labels=False
            )
        else:
            train_transform = transforms.Compose([
                Resize(224),
                ToTensor(),
                transforms.Normalize((0.1307,), (0.3081,))
            ])
            test_transform = transforms.Compose([
                Resize(224),
                ToTensor(),
                transforms.Normalize((0.1307,), (0.3081,))
            ])

            my_nc_scenario = SplitCIFAR10(5, train_transform=train_transform,
                                          test_transform=test_transform)

        return my_nc_scenario

    def load_scenario(self, fast_test=False):
        """
        Returns a NC Scenario from a fake dataset of 10 classes, 5 steps,
        2 classes per step.

        :param fast_test: if True loads fake data, MNIST otherwise.
        """

        if fast_test:
            n_samples_per_class = 20

            dataset = make_classification(
                n_samples=10 * n_samples_per_class,
                n_classes=10,
                n_features=6, n_informative=6, n_redundant=0)

            X = torch.from_numpy(dataset[0]).float()
            y = torch.from_numpy(dataset[1]).long()

            train_X, test_X, train_y, test_y = train_test_split(
                X, y, train_size=0.6, shuffle=True, stratify=y)

            train_dataset = TensorDataset(train_X, train_y)
            test_dataset = TensorDataset(test_X, test_y)
            my_nc_scenario = nc_scenario(
                train_dataset, test_dataset, 5, task_labels=False
            )
        else:
            mnist_train = MNIST(
                './data/mnist', train=True, download=True,
                transform=Compose([ToTensor()]))

            mnist_test = MNIST(
                './data/mnist', train=False, download=True,
                transform=Compose([ToTensor()]))
            my_nc_scenario = nc_scenario(
                mnist_train, mnist_test, 5, task_labels=False, seed=1234)

        return my_nc_scenario

    def get_model(self, fast_test=False):

        if fast_test:
            return SimpleMLP(input_size=6, hidden_size=10)
        else:
            return SimpleMLP()

    def run_strategy(self, scenario, cl_strategy):
        print('Starting experiment...')
        cl_strategy.evaluator.loggers = [TextLogger(sys.stdout)]
        results = []
        for train_batch_info in scenario.train_stream:
            print("Start of step ", train_batch_info.current_step)

            cl_strategy.train(train_batch_info)
            print('Training completed')

            print('Computing accuracy on the current test set')
            results.append(cl_strategy.test(scenario.test_stream[:]))


if __name__ == '__main__':
    unittest.main()<|MERGE_RESOLUTION|>--- conflicted
+++ resolved
@@ -86,13 +86,10 @@
         optimizer = SGD(model.parameters(), lr=1e-3)
         criterion = CrossEntropyLoss()
         my_nc_scenario = self.load_scenario(fast_test=self.fast_test)
-<<<<<<< HEAD
         strategy = MultiTaskStrategy(model, optimizer, criterion,
-                                     train_mb_size=64, device=self.device)
-=======
-        strategy = MultiTaskStrategy(model, optimizer, criterion, train_mb_size=64,
-                         device=self.device, test_mb_size=50, train_epochs=2)
->>>>>>> f7c1f4ed
+                                     train_mb_size=64, device=self.device,
+                                     test_mb_size=50, train_epochs=2)
+
         self.run_strategy(my_nc_scenario, strategy)
 
     def test_naive(self):
@@ -111,15 +108,9 @@
         criterion = CrossEntropyLoss()
         my_nc_scenario = self.load_scenario(fast_test=self.fast_test)
 
-<<<<<<< HEAD
         last_fc_name, _ = get_last_fc_layer(model)
         strategy = CWRStar(model, optimizer, criterion, last_fc_name,
                            train_mb_size=64, device=self.device)
-=======
-        strategy = CWRStar(model, optimizer, criterion, 'features.0.bias',
-                           train_mb_size=64, device=self.device,
-                           test_mb_size=50, train_epochs=2)
->>>>>>> f7c1f4ed
         self.run_strategy(my_nc_scenario, strategy)
 
     def test_replay(self):
