--- conflicted
+++ resolved
@@ -265,14 +265,8 @@
         """Compute the model's output given the current mini-batch."""
         return avalanche_forward(self.model, self.mb_x, self.mb_task_id)
 
-<<<<<<< HEAD
-    def _model_adaptation(self, model=None):
-        """Adapts the model to the data from the current
-           (full) experience.
-=======
     def model_adaptation(self, model=None):
         """Adapts the model to the current data.
->>>>>>> 006ca7c7
 
         Calls the :class:`~avalanche.models.DynamicModule`s adaptation.
         """
