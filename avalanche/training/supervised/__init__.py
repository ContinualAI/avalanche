--- conflicted
+++ resolved
@@ -8,10 +8,6 @@
 from .strategy_wrappers import *
 from .strategy_wrappers_online import *
 from .deep_slda import *
-<<<<<<< HEAD
 from .icarl import ICaRL
 from .lamaml import LaMAML
-from .expert_gate import ExpertGateStrategy
-=======
-from .icarl import ICaRL
->>>>>>> 90e619a2
+from .expert_gate import ExpertGateStrategy