################################################################################
# Copyright (c) 2021 ContinualAI.                                              #
# Copyrights licensed under the MIT License.                                   #
# See the accompanying LICENSE file for terms.                                 #
#                                                                              #
# Date: 01-12-2020                                                             #
# Author(s): Antonio Carta, Andrea Cossu                                       #
# E-mail: contact@continualai.org                                              #
# Website: avalanche.continualai.org                                           #
################################################################################
from typing import Optional, Sequence, List, Union

from torch.nn import Module, CrossEntropyLoss
from torch.optim import Optimizer, SGD

from avalanche.models.pnn import PNN
from avalanche.training.plugins.evaluation import default_evaluator
from avalanche.training.plugins import (
    SupervisedPlugin,
    CWRStarPlugin,
    ReplayPlugin,
    GenerativeReplayPlugin,
    TrainGeneratorAfterExpPlugin,
    GDumbPlugin,
    LwFPlugin,
    AGEMPlugin,
    GEMPlugin,
    EWCPlugin,
    EvaluationPlugin,
    SynapticIntelligencePlugin,
    CoPEPlugin,
    GSS_greedyPlugin,
    LFLPlugin,
    MASPlugin,
)
from avalanche.training.templates.base import BaseTemplate
from avalanche.training.templates.supervised import SupervisedTemplate
from avalanche.models.generator import MlpVAE, VAE_loss
from avalanche.logging import InteractiveLogger


class Naive(SupervisedTemplate):
    """Naive finetuning.

    The simplest (and least effective) Continual Learning strategy. Naive just
    incrementally fine tunes a single model without employing any method
    to contrast the catastrophic forgetting of previous knowledge.
    This strategy does not use task identities.

    Naive is easy to set up and its results are commonly used to show the worst
    performing baseline.
    """

    def __init__(
        self,
        model: Module,
        optimizer: Optimizer,
        criterion=CrossEntropyLoss(),
        train_mb_size: int = 1,
        train_epochs: int = 1,
        eval_mb_size: Optional[int] = None,
        device=None,
        plugins: Optional[List[SupervisedPlugin]] = None,
        evaluator: EvaluationPlugin = default_evaluator,
        eval_every=-1,
        **base_kwargs
    ):
        """
        Creates an instance of the Naive strategy.

        :param model: The model.
        :param optimizer: The optimizer to use.
        :param criterion: The loss criterion to use.
        :param train_mb_size: The train minibatch size. Defaults to 1.
        :param train_epochs: The number of training epochs. Defaults to 1.
        :param eval_mb_size: The eval minibatch size. Defaults to 1.
        :param device: The device to use. Defaults to None (cpu).
        :param plugins: Plugins to be added. Defaults to None.
        :param evaluator: (optional) instance of EvaluationPlugin for logging
            and metric computations.
        :param eval_every: the frequency of the calls to `eval` inside the
            training loop. -1 disables the evaluation. 0 means `eval` is called
            only at the end of the learning experience. Values >0 mean that
            `eval` is called every `eval_every` epochs and at the end of the
            learning experience.
        :param **base_kwargs: any additional
            :class:`~avalanche.training.BaseTemplate` constructor arguments.
        """
        super().__init__(
            model,
            optimizer,
            criterion,
            train_mb_size=train_mb_size,
            train_epochs=train_epochs,
            eval_mb_size=eval_mb_size,
            device=device,
            plugins=plugins,
            evaluator=evaluator,
            eval_every=eval_every,
            **base_kwargs
        )


class PNNStrategy(SupervisedTemplate):
    """Progressive Neural Network strategy.

    To use this strategy you need to instantiate a PNN model.
    """

    def __init__(
        self,
        model: Module,
        optimizer: Optimizer,
        criterion=CrossEntropyLoss(),
        train_mb_size: int = 1,
        train_epochs: int = 1,
        eval_mb_size: int = 1,
        device="cpu",
        plugins: Optional[Sequence["SupervisedPlugin"]] = None,
        evaluator=default_evaluator,
        eval_every=-1,
        **base_kwargs
    ):
        """Init.

        :param model: PyTorch model.
        :param optimizer: PyTorch optimizer.
        :param criterion: loss function.
        :param train_mb_size: mini-batch size for training.
        :param train_epochs: number of training epochs.
        :param eval_mb_size: mini-batch size for eval.
        :param device: PyTorch device where the model will be allocated.
        :param plugins: (optional) list of StrategyPlugins.
        :param evaluator: (optional) instance of EvaluationPlugin for logging
            and metric computations. None to remove logging.
        :param eval_every: the frequency of the calls to `eval` inside the
            training loop. -1 disables the evaluation. 0 means `eval` is called
            only at the end of the learning experience. Values >0 mean that
            `eval` is called every `eval_every` epochs and at the end of the
            learning experience.
        :param **base_kwargs: any additional
            :class:`~avalanche.training.BaseTemplate` constructor arguments.
        """
        # Check that the model has the correct architecture.
        assert isinstance(model, PNN), "PNNStrategy requires a PNN model."
        super().__init__(
            model=model,
            optimizer=optimizer,
            criterion=criterion,
            train_mb_size=train_mb_size,
            train_epochs=train_epochs,
            eval_mb_size=eval_mb_size,
            device=device,
            plugins=plugins,
            evaluator=evaluator,
            eval_every=eval_every,
            **base_kwargs
        )


class CWRStar(SupervisedTemplate):
    """CWR* Strategy."""

    def __init__(
        self,
        model: Module,
        optimizer: Optimizer,
        criterion,
        cwr_layer_name: str,
        train_mb_size: int = 1,
        train_epochs: int = 1,
        eval_mb_size: int = None,
        device=None,
        plugins: Optional[List[SupervisedPlugin]] = None,
        evaluator: EvaluationPlugin = default_evaluator,
        eval_every=-1,
        **base_kwargs
    ):
        """

        :param model: The model.
        :param optimizer: The optimizer to use.
        :param criterion: The loss criterion to use.
        :param cwr_layer_name: name of the CWR layer. Defaults to None, which
            means that the last fully connected layer will be used.
        :param train_mb_size: The train minibatch size. Defaults to 1.
        :param train_epochs: The number of training epochs. Defaults to 1.
        :param eval_mb_size: The eval minibatch size. Defaults to 1.
        :param device: The device to use. Defaults to None (cpu).
        :param plugins: Plugins to be added. Defaults to None.
        :param evaluator: (optional) instance of EvaluationPlugin for logging
            and metric computations.
        :param eval_every: the frequency of the calls to `eval` inside the
            training loop. -1 disables the evaluation. 0 means `eval` is called
            only at the end of the learning experience. Values >0 mean that
            `eval` is called every `eval_every` epochs and at the end of the
            learning experience.
        :param **base_kwargs: any additional
            :class:`~avalanche.training.BaseTemplate` constructor arguments.
        """
        cwsp = CWRStarPlugin(model, cwr_layer_name, freeze_remaining_model=True)
        if plugins is None:
            plugins = [cwsp]
        else:
            plugins.append(cwsp)
        super().__init__(
            model,
            optimizer,
            criterion,
            train_mb_size=train_mb_size,
            train_epochs=train_epochs,
            eval_mb_size=eval_mb_size,
            device=device,
            plugins=plugins,
            evaluator=evaluator,
            eval_every=eval_every,
            **base_kwargs
        )


class Replay(SupervisedTemplate):
    """Experience replay strategy.

    See ReplayPlugin for more details.
    This strategy does not use task identities.
    """

    def __init__(
        self,
        model: Module,
        optimizer: Optimizer,
        criterion,
        mem_size: int = 200,
        train_mb_size: int = 1,
        train_epochs: int = 1,
        eval_mb_size: int = None,
        device=None,
        plugins: Optional[List[SupervisedPlugin]] = None,
        evaluator: EvaluationPlugin = default_evaluator,
        eval_every=-1,
        **base_kwargs
    ):
        """Init.

        :param model: The model.
        :param optimizer: The optimizer to use.
        :param criterion: The loss criterion to use.
        :param mem_size: replay buffer size.
        :param train_mb_size: The train minibatch size. Defaults to 1.
        :param train_epochs: The number of training epochs. Defaults to 1.
        :param eval_mb_size: The eval minibatch size. Defaults to 1.
        :param device: The device to use. Defaults to None (cpu).
        :param plugins: Plugins to be added. Defaults to None.
        :param evaluator: (optional) instance of EvaluationPlugin for logging
            and metric computations.
        :param eval_every: the frequency of the calls to `eval` inside the
            training loop. -1 disables the evaluation. 0 means `eval` is called
            only at the end of the learning experience. Values >0 mean that
            `eval` is called every `eval_every` epochs and at the end of the
            learning experience.
        :param **base_kwargs: any additional
            :class:`~avalanche.training.BaseTemplate` constructor arguments.
        """

        rp = ReplayPlugin(mem_size)
        if plugins is None:
            plugins = [rp]
        else:
            plugins.append(rp)
        super().__init__(
            model,
            optimizer,
            criterion,
            train_mb_size=train_mb_size,
            train_epochs=train_epochs,
            eval_mb_size=eval_mb_size,
            device=device,
            plugins=plugins,
            evaluator=evaluator,
            eval_every=eval_every,
            **base_kwargs
        )


class GenerativeReplay(SupervisedTemplate):
    """Generative Replay Strategy

    This implements Deep Generative Replay for a Scholar consisting of a Solver
    and Generator as described in https://arxiv.org/abs/1705.08690.

    The model parameter should contain the solver. As an optional input
    a generator can be wrapped in a trainable strategy
    and passed to the generator_strategy parameter. By default a simple VAE will
    be used as generator.

    For the case where the Generator is the model itself that is to be trained,
    please simply add the GenerativeReplayPlugin() when instantiating
    your Generator's strategy.

    See GenerativeReplayPlugin for more details.
    This strategy does not use task identities.
    """

    def __init__(
        self,
        model: Module,
        optimizer: Optimizer,
        criterion=CrossEntropyLoss(),
        train_mb_size: int = 1,
        train_epochs: int = 1,
        eval_mb_size: int = None,
        device=None,
        plugins: Optional[List[SupervisedPlugin]] = None,
        evaluator: EvaluationPlugin = default_evaluator,
        eval_every=-1,
        generator_strategy: BaseTemplate = None,
        replay_size: int = None,
        increasing_replay_size: bool = False,
        **base_kwargs
    ):
        """
        Creates an instance of Generative Replay Strategy
        for a solver-generator pair.

        :param model: The solver model.
        :param optimizer: The optimizer to use.
        :param criterion: The loss criterion to use.
        :param train_mb_size: The train minibatch size. Defaults to 1.
        :param train_epochs: The number of training epochs. Defaults to 1.
        :param eval_mb_size: The eval minibatch size. Defaults to 1.
        :param device: The device to use. Defaults to None (cpu).
        :param plugins: Plugins to be added. Defaults to None.
        :param evaluator: (optional) instance of EvaluationPlugin for logging
            and metric computations.
        :param eval_every: the frequency of the calls to `eval` inside the
            training loop. -1 disables the evaluation. 0 means `eval` is called
            only at the end of the learning experience. Values >0 mean that
            `eval` is called every `eval_every` epochs and at the end of the
            learning experience.
        :param generator_strategy: A trainable strategy with a generative model,
            which employs GenerativeReplayPlugin. Defaults to None.
        :param **base_kwargs: any additional
            :class:`~avalanche.training.BaseTemplate` constructor arguments.
        """

        # Check if user inputs a generator model
        # (which is wrapped in a strategy that can be trained and
        # uses the GenerativeReplayPlugin;
        # see 'VAETraining" as an example below.)
        if generator_strategy is not None:
            self.generator_strategy = generator_strategy
        else:
            # By default we use a fully-connected VAE as the generator.
            # model:
            generator = MlpVAE((1, 28, 28), nhid=2, device=device)
            # optimzer:
            lr = 0.01
            from torch.optim import Adam

            optimizer_generator = Adam(
                filter(lambda p: p.requires_grad, generator.parameters()),
                lr=lr,
                weight_decay=0.0001,
            )
            # strategy (with plugin):
            self.generator_strategy = VAETraining(
                model=generator,
                optimizer=optimizer_generator,
                criterion=VAE_loss,
                train_mb_size=train_mb_size,
                train_epochs=train_epochs,
                eval_mb_size=eval_mb_size,
                device=device,
                plugins=[
                    GenerativeReplayPlugin(
                        replay_size=replay_size,
                        increasing_replay_size=increasing_replay_size,
                    )
                ],
            )

        rp = GenerativeReplayPlugin(
            generator_strategy=self.generator_strategy,
            replay_size=replay_size,
            increasing_replay_size=increasing_replay_size,
        )

        tgp = TrainGeneratorAfterExpPlugin()

        if plugins is None:
            plugins = [tgp, rp]
        else:
            plugins.append(tgp)
            plugins.append(rp)

        super().__init__(
            model,
            optimizer,
            criterion,
            train_mb_size=train_mb_size,
            train_epochs=train_epochs,
            eval_mb_size=eval_mb_size,
            device=device,
            plugins=plugins,
            evaluator=evaluator,
            eval_every=eval_every,
            **base_kwargs
        )


class VAETraining(SupervisedTemplate):
    """VAETraining class

    This is the training strategy for the VAE model
    found in the models directory.
    We make use of the SupervisedTemplate, even though technically this is not a
    supervised training. However, this reduces the modification to a minimum.

    We only need to overwrite the criterion function in order to pass all
    necessary variables to the VAE loss function.
    Furthermore we remove all metrics from the evaluator.
    """

    def __init__(
        self,
        model: Module,
        optimizer: Optimizer,
        criterion=VAE_loss,
        train_mb_size: int = 1,
        train_epochs: int = 1,
        eval_mb_size: int = None,
        device=None,
        plugins: Optional[List[SupervisedPlugin]] = None,
        evaluator: EvaluationPlugin = EvaluationPlugin(
            loggers=[InteractiveLogger()],
            suppress_warnings=True,
        ),
        eval_every=-1,
        **base_kwargs
    ):
        """
        Creates an instance of the Naive strategy.

        :param model: The model.
        :param optimizer: The optimizer to use.
        :param criterion: The loss criterion to use.
        :param train_mb_size: The train minibatch size. Defaults to 1.
        :param train_epochs: The number of training epochs. Defaults to 1.
        :param eval_mb_size: The eval minibatch size. Defaults to 1.
        :param device: The device to use. Defaults to None (cpu).
        :param plugins: Plugins to be added. Defaults to None.
        :param evaluator: (optional) instance of EvaluationPlugin for logging
            and metric computations.
        :param eval_every: the frequency of the calls to `eval` inside the
            training loop. -1 disables the evaluation. 0 means `eval` is called
            only at the end of the learning experience. Values >0 mean that
            `eval` is called every `eval_every` epochs and at the end of the
            learning experience.
        :param **base_kwargs: any additional
            :class:`~avalanche.training.BaseTemplate` constructor arguments.
        """
        self._vae_criterion = criterion

        super().__init__(
            model,
            optimizer,
            self._vae_criterion_adapter,
            train_mb_size=train_mb_size,
            train_epochs=train_epochs,
            eval_mb_size=eval_mb_size,
            device=device,
            plugins=plugins,
            evaluator=evaluator,
            eval_every=eval_every,
            **base_kwargs
        )

<<<<<<< HEAD
    def _vae_criterion_adapter(self, *ignored):
=======
    def criterion(self):
>>>>>>> 166c2797
        """Adapt input to criterion as needed to compute reconstruction loss
        and KL divergence. See default criterion VAELoss."""
        return self._vae_criterion(self.mb_x, self.mb_output)


class GSS_greedy(SupervisedTemplate):
    """Experience replay strategy.

    See ReplayPlugin for more details.
    This strategy does not use task identities.
    """

    def __init__(
        self,
        model: Module,
        optimizer: Optimizer,
        criterion,
        mem_size: int = 200,
        mem_strength=1,
        input_size=[],
        train_mb_size: int = 1,
        train_epochs: int = 1,
        eval_mb_size: int = None,
        device=None,
        plugins: Optional[List[SupervisedPlugin]] = None,
        evaluator: EvaluationPlugin = default_evaluator,
        eval_every=-1,
        **base_kwargs
    ):
        """Init.

        :param model: The model.
        :param optimizer: The optimizer to use.
        :param criterion: The loss criterion to use.
        :param mem_size: replay buffer size.
        :param n: memory random set size.
        :param train_mb_size: The train minibatch size. Defaults to 1.
        :param train_epochs: The number of training epochs. Defaults to 1.
        :param eval_mb_size: The eval minibatch size. Defaults to 1.
        :param device: The device to use. Defaults to None (cpu).
        :param plugins: Plugins to be added. Defaults to None.
        :param evaluator: (optional) instance of EvaluationPlugin for logging
            and metric computations.
        :param eval_every: the frequency of the calls to `eval` inside the
            training loop. -1 disables the evaluation. 0 means `eval` is called
            only at the end of the learning experience. Values >0 mean that
            `eval` is called every `eval_every` epochs and at the end of the
            learning experience.
        :param **base_kwargs: any additional
            :class:`~avalanche.training.BaseTemplate` constructor arguments.
        """
        rp = GSS_greedyPlugin(
            mem_size=mem_size, mem_strength=mem_strength, input_size=input_size
        )
        if plugins is None:
            plugins = [rp]
        else:
            plugins.append(rp)
        super().__init__(
            model,
            optimizer,
            criterion,
            train_mb_size=train_mb_size,
            train_epochs=train_epochs,
            eval_mb_size=eval_mb_size,
            device=device,
            plugins=plugins,
            evaluator=evaluator,
            eval_every=eval_every,
            **base_kwargs
        )


class GDumb(SupervisedTemplate):
    """GDumb strategy.

    See GDumbPlugin for more details.
    This strategy does not use task identities.
    """

    def __init__(
        self,
        model: Module,
        optimizer: Optimizer,
        criterion,
        mem_size: int = 200,
        train_mb_size: int = 1,
        train_epochs: int = 1,
        eval_mb_size: int = None,
        device=None,
        plugins: Optional[List[SupervisedPlugin]] = None,
        evaluator: EvaluationPlugin = default_evaluator,
        eval_every=-1,
        **base_kwargs
    ):
        """Init.

        :param model: The model.
        :param optimizer: The optimizer to use.
        :param criterion: The loss criterion to use.
        :param mem_size: replay buffer size.
        :param train_mb_size: The train minibatch size. Defaults to 1.
        :param train_epochs: The number of training epochs. Defaults to 1.
        :param eval_mb_size: The eval minibatch size. Defaults to 1.
        :param device: The device to use. Defaults to None (cpu).
        :param plugins: Plugins to be added. Defaults to None.
        :param evaluator: (optional) instance of EvaluationPlugin for logging
            and metric computations.
        :param eval_every: the frequency of the calls to `eval` inside the
            training loop. -1 disables the evaluation. 0 means `eval` is called
            only at the end of the learning experience. Values >0 mean that
            `eval` is called every `eval_every` epochs and at the end of the
            learning experience.
        :param **base_kwargs: any additional
            :class:`~avalanche.training.BaseTemplate` constructor arguments.
        """

        gdumb = GDumbPlugin(mem_size)
        if plugins is None:
            plugins = [gdumb]
        else:
            plugins.append(gdumb)

        super().__init__(
            model,
            optimizer,
            criterion,
            train_mb_size=train_mb_size,
            train_epochs=train_epochs,
            eval_mb_size=eval_mb_size,
            device=device,
            plugins=plugins,
            evaluator=evaluator,
            eval_every=eval_every,
            **base_kwargs
        )


class LwF(SupervisedTemplate):
    """Learning without Forgetting (LwF) strategy.

    See LwF plugin for details.
    This strategy does not use task identities.
    """

    def __init__(
        self,
        model: Module,
        optimizer: Optimizer,
        criterion,
        alpha: Union[float, Sequence[float]],
        temperature: float,
        train_mb_size: int = 1,
        train_epochs: int = 1,
        eval_mb_size: int = None,
        device=None,
        plugins: Optional[List[SupervisedPlugin]] = None,
        evaluator: EvaluationPlugin = default_evaluator,
        eval_every=-1,
        **base_kwargs
    ):
        """Init.

        :param model: The model.
        :param optimizer: The optimizer to use.
        :param criterion: The loss criterion to use.
        :param alpha: distillation hyperparameter. It can be either a float
                number or a list containing alpha for each experience.
        :param temperature: softmax temperature for distillation
        :param train_mb_size: The train minibatch size. Defaults to 1.
        :param train_epochs: The number of training epochs. Defaults to 1.
        :param eval_mb_size: The eval minibatch size. Defaults to 1.
        :param device: The device to use. Defaults to None (cpu).
        :param plugins: Plugins to be added. Defaults to None.
        :param evaluator: (optional) instance of EvaluationPlugin for logging
            and metric computations.
        :param eval_every: the frequency of the calls to `eval` inside the
            training loop. -1 disables the evaluation. 0 means `eval` is called
            only at the end of the learning experience. Values >0 mean that
            `eval` is called every `eval_every` epochs and at the end of the
            learning experience.
        :param **base_kwargs: any additional
            :class:`~avalanche.training.BaseTemplate` constructor arguments.
        """

        lwf = LwFPlugin(alpha, temperature)
        if plugins is None:
            plugins = [lwf]
        else:
            plugins.append(lwf)

        super().__init__(
            model,
            optimizer,
            criterion,
            train_mb_size=train_mb_size,
            train_epochs=train_epochs,
            eval_mb_size=eval_mb_size,
            device=device,
            plugins=plugins,
            evaluator=evaluator,
            eval_every=eval_every,
            **base_kwargs
        )


class AGEM(SupervisedTemplate):
    """Average Gradient Episodic Memory (A-GEM) strategy.

    See AGEM plugin for details.
    This strategy does not use task identities.
    """

    def __init__(
        self,
        model: Module,
        optimizer: Optimizer,
        criterion,
        patterns_per_exp: int,
        sample_size: int = 64,
        train_mb_size: int = 1,
        train_epochs: int = 1,
        eval_mb_size: int = None,
        device=None,
        plugins: Optional[List[SupervisedPlugin]] = None,
        evaluator: EvaluationPlugin = default_evaluator,
        eval_every=-1,
        **base_kwargs
    ):
        """Init.

        :param model: The model.
        :param optimizer: The optimizer to use.
        :param criterion: The loss criterion to use.
        :param patterns_per_exp: number of patterns per experience in the memory
        :param sample_size: number of patterns in memory sample when computing
            reference gradient.
        :param train_mb_size: The train minibatch size. Defaults to 1.
        :param train_epochs: The number of training epochs. Defaults to 1.
        :param eval_mb_size: The eval minibatch size. Defaults to 1.
        :param device: The device to use. Defaults to None (cpu).
        :param plugins: Plugins to be added. Defaults to None.
        :param evaluator: (optional) instance of EvaluationPlugin for logging
            and metric computations.
        :param eval_every: the frequency of the calls to `eval` inside the
            training loop. -1 disables the evaluation. 0 means `eval` is called
            only at the end of the learning experience. Values >0 mean that
            `eval` is called every `eval_every` epochs and at the end of the
            learning experience.
        :param **base_kwargs: any additional
            :class:`~avalanche.training.BaseTemplate` constructor arguments.
        """

        agem = AGEMPlugin(patterns_per_exp, sample_size)
        if plugins is None:
            plugins = [agem]
        else:
            plugins.append(agem)

        super().__init__(
            model,
            optimizer,
            criterion,
            train_mb_size=train_mb_size,
            train_epochs=train_epochs,
            eval_mb_size=eval_mb_size,
            device=device,
            plugins=plugins,
            evaluator=evaluator,
            eval_every=eval_every,
            **base_kwargs
        )


class GEM(SupervisedTemplate):
    """Gradient Episodic Memory (GEM) strategy.

    See GEM plugin for details.
    This strategy does not use task identities.
    """

    def __init__(
        self,
        model: Module,
        optimizer: Optimizer,
        criterion,
        patterns_per_exp: int,
        memory_strength: float = 0.5,
        train_mb_size: int = 1,
        train_epochs: int = 1,
        eval_mb_size: int = None,
        device=None,
        plugins: Optional[List[SupervisedPlugin]] = None,
        evaluator: EvaluationPlugin = default_evaluator,
        eval_every=-1,
        **base_kwargs
    ):
        """Init.

        :param model: The model.
        :param optimizer: The optimizer to use.
        :param criterion: The loss criterion to use.
        :param patterns_per_exp: number of patterns per experience in the memory
        :param memory_strength: offset to add to the projection direction
            in order to favour backward transfer (gamma in original paper).
        :param train_mb_size: The train minibatch size. Defaults to 1.
        :param train_epochs: The number of training epochs. Defaults to 1.
        :param eval_mb_size: The eval minibatch size. Defaults to 1.
        :param device: The device to use. Defaults to None (cpu).
        :param plugins: Plugins to be added. Defaults to None.
        :param evaluator: (optional) instance of EvaluationPlugin for logging
            and metric computations.
        :param eval_every: the frequency of the calls to `eval` inside the
            training loop. -1 disables the evaluation. 0 means `eval` is called
            only at the end of the learning experience. Values >0 mean that
            `eval` is called every `eval_every` epochs and at the end of the
            learning experience.
        :param **base_kwargs: any additional
            :class:`~avalanche.training.BaseTemplate` constructor arguments.
        """

        gem = GEMPlugin(patterns_per_exp, memory_strength)
        if plugins is None:
            plugins = [gem]
        else:
            plugins.append(gem)

        super().__init__(
            model,
            optimizer,
            criterion,
            train_mb_size=train_mb_size,
            train_epochs=train_epochs,
            eval_mb_size=eval_mb_size,
            device=device,
            plugins=plugins,
            evaluator=evaluator,
            eval_every=eval_every,
            **base_kwargs
        )


class EWC(SupervisedTemplate):
    """Elastic Weight Consolidation (EWC) strategy.

    See EWC plugin for details.
    This strategy does not use task identities.
    """

    def __init__(
        self,
        model: Module,
        optimizer: Optimizer,
        criterion,
        ewc_lambda: float,
        mode: str = "separate",
        decay_factor: Optional[float] = None,
        keep_importance_data: bool = False,
        train_mb_size: int = 1,
        train_epochs: int = 1,
        eval_mb_size: int = None,
        device=None,
        plugins: Optional[List[SupervisedPlugin]] = None,
        evaluator: EvaluationPlugin = default_evaluator,
        eval_every=-1,
        **base_kwargs
    ):
        """Init.

        :param model: The model.
        :param optimizer: The optimizer to use.
        :param criterion: The loss criterion to use.
        :param ewc_lambda: hyperparameter to weigh the penalty inside the total
               loss. The larger the lambda, the larger the regularization.
        :param mode: `separate` to keep a separate penalty for each previous
               experience. `onlinesum` to keep a single penalty summed over all
               previous tasks. `onlineweightedsum` to keep a single penalty
               summed with a decay factor over all previous tasks.
        :param decay_factor: used only if mode is `onlineweightedsum`.
               It specify the decay term of the importance matrix.
        :param keep_importance_data: if True, keep in memory both parameter
                values and importances for all previous task, for all modes.
                If False, keep only last parameter values and importances.
                If mode is `separate`, the value of `keep_importance_data` is
                set to be True.
        :param train_mb_size: The train minibatch size. Defaults to 1.
        :param train_epochs: The number of training epochs. Defaults to 1.
        :param eval_mb_size: The eval minibatch size. Defaults to 1.
        :param device: The device to use. Defaults to None (cpu).
        :param plugins: Plugins to be added. Defaults to None.
        :param evaluator: (optional) instance of EvaluationPlugin for logging
            and metric computations.
        :param eval_every: the frequency of the calls to `eval` inside the
            training loop. -1 disables the evaluation. 0 means `eval` is called
            only at the end of the learning experience. Values >0 mean that
            `eval` is called every `eval_every` epochs and at the end of the
            learning experience.
        :param **base_kwargs: any additional
            :class:`~avalanche.training.BaseTemplate` constructor arguments.
        """
        ewc = EWCPlugin(ewc_lambda, mode, decay_factor, keep_importance_data)
        if plugins is None:
            plugins = [ewc]
        else:
            plugins.append(ewc)

        super().__init__(
            model,
            optimizer,
            criterion,
            train_mb_size=train_mb_size,
            train_epochs=train_epochs,
            eval_mb_size=eval_mb_size,
            device=device,
            plugins=plugins,
            evaluator=evaluator,
            eval_every=eval_every,
            **base_kwargs
        )


class SynapticIntelligence(SupervisedTemplate):
    """Synaptic Intelligence strategy.

    This is the Synaptic Intelligence PyTorch implementation of the
    algorithm described in the paper
    "Continuous Learning in Single-Incremental-Task Scenarios"
    (https://arxiv.org/abs/1806.08568)

    The original implementation has been proposed in the paper
    "Continual Learning Through Synaptic Intelligence"
    (https://arxiv.org/abs/1703.04200).

    The Synaptic Intelligence regularization can also be used in a different
    strategy by applying the :class:`SynapticIntelligencePlugin` plugin.
    """

    def __init__(
        self,
        model: Module,
        optimizer: Optimizer,
        criterion,
        si_lambda: Union[float, Sequence[float]],
        eps: float = 0.0000001,
        train_mb_size: int = 1,
        train_epochs: int = 1,
        eval_mb_size: int = 1,
        device="cpu",
        plugins: Optional[Sequence["SupervisedPlugin"]] = None,
        evaluator=default_evaluator,
        eval_every=-1,
        **base_kwargs
    ):
        """Init.

        Creates an instance of the Synaptic Intelligence strategy.

        :param model: PyTorch model.
        :param optimizer: PyTorch optimizer.
        :param criterion: loss function.
        :param si_lambda: Synaptic Intelligence lambda term.
            If list, one lambda for each experience. If the list has less
            elements than the number of experiences, last lambda will be
            used for the remaining experiences.
        :param eps: Synaptic Intelligence damping parameter.
        :param train_mb_size: mini-batch size for training.
        :param train_epochs: number of training epochs.
        :param eval_mb_size: mini-batch size for eval.
        :param device: PyTorch device to run the model.
        :param plugins: (optional) list of StrategyPlugins.
        :param evaluator: (optional) instance of EvaluationPlugin for logging
            and metric computations.
        :param eval_every: the frequency of the calls to `eval` inside the
            training loop. -1 disables the evaluation. 0 means `eval` is called
            only at the end of the learning experience. Values >0 mean that
            `eval` is called every `eval_every` epochs and at the end of the
            learning experience.
        :param **base_kwargs: any additional
            :class:`~avalanche.training.BaseTemplate` constructor arguments.
        """
        if plugins is None:
            plugins = []

        # This implementation relies on the S.I. Plugin, which contains the
        # entire implementation of the strategy!
        plugins.append(SynapticIntelligencePlugin(si_lambda=si_lambda, eps=eps))

        super(SynapticIntelligence, self).__init__(
            model,
            optimizer,
            criterion,
            train_mb_size,
            train_epochs,
            eval_mb_size,
            device=device,
            plugins=plugins,
            evaluator=evaluator,
            eval_every=eval_every,
            **base_kwargs
        )


class CoPE(SupervisedTemplate):
    """Continual Prototype Evolution strategy.

    See CoPEPlugin for more details.
    This strategy does not use task identities during training.
    """

    def __init__(
        self,
        model: Module,
        optimizer: Optimizer,
        criterion,
        mem_size: int = 200,
        n_classes: int = 10,
        p_size: int = 100,
        alpha: float = 0.99,
        T: float = 0.1,
        train_mb_size: int = 1,
        train_epochs: int = 1,
        eval_mb_size: int = None,
        device=None,
        plugins: Optional[List[SupervisedPlugin]] = None,
        evaluator: EvaluationPlugin = default_evaluator,
        eval_every=-1,
        **base_kwargs
    ):
        """Init.

        :param model: The model.
        :param optimizer: The optimizer to use.
        :param criterion: Loss criterion to use. Standard overwritten by
        PPPloss (see CoPEPlugin).
        :param mem_size: replay buffer size.
        :param n_classes: total number of classes that will be encountered. This
        is used to output predictions for all classes, with zero probability
        for unseen classes.
        :param p_size: The prototype size, which equals the feature size of the
        last layer.
        :param alpha: The momentum for the exponentially moving average of the
        prototypes.
        :param T: The softmax temperature, used as a concentration parameter.
        :param train_mb_size: The train minibatch size. Defaults to 1.
        :param train_epochs: The number of training epochs. Defaults to 1.
        :param eval_mb_size: The eval minibatch size. Defaults to 1.
        :param device: The device to use. Defaults to None (cpu).
        :param plugins: Plugins to be added. Defaults to None.
        :param evaluator: (optional) instance of EvaluationPlugin for logging
            and metric computations.
        :param eval_every: the frequency of the calls to `eval` inside the
            training loop. -1 disables the evaluation. 0 means `eval` is called
            only at the end of the learning experience. Values >0 mean that
            `eval` is called every `eval_every` epochs and at the end of the
            learning experience.
        :param **base_kwargs: any additional
            :class:`~avalanche.training.BaseTemplate` constructor arguments.
        """
        copep = CoPEPlugin(mem_size, n_classes, p_size, alpha, T)
        if plugins is None:
            plugins = [copep]
        else:
            plugins.append(copep)
        super().__init__(
            model,
            optimizer,
            criterion,
            train_mb_size=train_mb_size,
            train_epochs=train_epochs,
            eval_mb_size=eval_mb_size,
            device=device,
            plugins=plugins,
            evaluator=evaluator,
            eval_every=eval_every,
            **base_kwargs
        )


class LFL(SupervisedTemplate):
    """Less Forgetful Learning strategy.

    See LFL plugin for details.
    Refer Paper: https://arxiv.org/pdf/1607.00122.pdf
    This strategy does not use task identities.
    """

    def __init__(
        self,
        model: Module,
        optimizer: Optimizer,
        criterion,
        lambda_e: Union[float, Sequence[float]],
        train_mb_size: int = 1,
        train_epochs: int = 1,
        eval_mb_size: int = None,
        device=None,
        plugins: Optional[List[SupervisedPlugin]] = None,
        evaluator: EvaluationPlugin = default_evaluator,
        eval_every=-1,
        **base_kwargs
    ):
        """Init.

        :param model: The model.
        :param optimizer: The optimizer to use.
        :param criterion: The loss criterion to use.
        :param lambda_e: euclidean loss hyper parameter. It can be either a
                float number or a list containing lambda_e for each experience.
        :param train_mb_size: The train minibatch size. Defaults to 1.
        :param train_epochs: The number of training epochs. Defaults to 1.
        :param eval_mb_size: The eval minibatch size. Defaults to 1.
        :param device: The device to use. Defaults to None (cpu).
        :param plugins: Plugins to be added. Defaults to None.
        :param evaluator: (optional) instance of EvaluationPlugin for logging
            and metric computations.
        :param eval_every: the frequency of the calls to `eval` inside the
            training loop. -1 disables the evaluation. 0 means `eval` is called
            only at the end of the learning experience. Values >0 mean that
            `eval` is called every `eval_every` epochs and at the end of the
            learning experience.
        :param **base_kwargs: any additional
            :class:`~avalanche.training.BaseTemplate` constructor arguments.
        """

        lfl = LFLPlugin(lambda_e)
        if plugins is None:
            plugins = [lfl]
        else:
            plugins.append(lfl)

        super().__init__(
            model,
            optimizer,
            criterion,
            train_mb_size=train_mb_size,
            train_epochs=train_epochs,
            eval_mb_size=eval_mb_size,
            device=device,
            plugins=plugins,
            evaluator=evaluator,
            eval_every=eval_every,
            **base_kwargs
        )


class MAS(SupervisedTemplate):
    """Memory Aware Synapses (MAS) strategy.

    See MAS plugin for details.
    This strategy does not use task identities.
    """

    def __init__(
        self,
        model: Module,
        optimizer: Optimizer,
        criterion,
        lambda_reg: float = 1.0,
        alpha: float = 0.5,
        verbose: bool = False,
        train_mb_size: int = 1,
        train_epochs: int = 1,
        eval_mb_size: int = 1,
        device=None,
        plugins: Optional[List[SupervisedPlugin]] = None,
        evaluator: EvaluationPlugin = default_evaluator,
        eval_every=-1,
        **base_kwargs
    ):
        """Init.

        :param model: The model.
        :param optimizer: The optimizer to use.
        :param criterion: The loss criterion to use.
        :param lambda_reg: hyperparameter weighting the penalty term
               in the overall loss.
        :param alpha: hyperparameter that specifies the weight given
               to the influence of the previous experience.
        :param verbose: when True, the computation of the influence of
               each parameter shows a progress bar.
        :param train_mb_size: The train minibatch size. Defaults to 1.
        :param train_epochs: The number of training epochs. Defaults to 1.
        :param eval_mb_size: The eval minibatch size. Defaults to 1.
        :param device: The device to use. Defaults to None (cpu).
        :param plugins: Plugins to be added. Defaults to None.
        :param evaluator: (optional) instance of EvaluationPlugin for logging
            and metric computations.
        :param eval_every: the frequency of the calls to `eval` inside the
            training loop. -1 disables the evaluation. 0 means `eval` is called
            only at the end of the learning experience. Values >0 mean that
            `eval` is called every `eval_every` epochs and at the end of the
            learning experience.
        :param **base_kwargs: any additional
            :class:`~avalanche.training.BaseTemplate` constructor arguments.
        """

        # Instantiate plugin
        mas = MASPlugin(lambda_reg=lambda_reg, alpha=alpha, verbose=verbose)

        # Add plugin to the strategy
        if plugins is None:
            plugins = [mas]
        else:
            plugins.append(mas)

        super().__init__(
            model,
            optimizer,
            criterion,
            train_mb_size=train_mb_size,
            train_epochs=train_epochs,
            eval_mb_size=eval_mb_size,
            device=device,
            plugins=plugins,
            evaluator=evaluator,
            eval_every=eval_every,
            **base_kwargs
        )


__all__ = [
    "Naive",
    "PNNStrategy",
    "CWRStar",
    "Replay",
    "GenerativeReplay",
    "VAETraining",
    "GDumb",
    "LwF",
    "AGEM",
    "GEM",
    "EWC",
    "SynapticIntelligence",
    "GSS_greedy",
    "CoPE",
    "LFL",
    "MAS",
]<|MERGE_RESOLUTION|>--- conflicted
+++ resolved
@@ -475,11 +475,7 @@
             **base_kwargs
         )
 
-<<<<<<< HEAD
     def _vae_criterion_adapter(self, *ignored):
-=======
-    def criterion(self):
->>>>>>> 166c2797
         """Adapt input to criterion as needed to compute reconstruction loss
         and KL divergence. See default criterion VAELoss."""
         return self._vae_criterion(self.mb_x, self.mb_output)
