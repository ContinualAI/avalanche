from typing import Optional, TYPE_CHECKING

from avalanche.benchmarks.utils import AvalancheConcatDataset
from avalanche.benchmarks.utils.data_loader import ReplayDataLoader
from avalanche.training.plugins.strategy_plugin import StrategyPlugin
from avalanche.training.storage_policy import (
    ExemplarsBuffer,
    ExperienceBalancedBuffer,
)

if TYPE_CHECKING:
    from avalanche.training.strategies import BaseStrategy


class ReplayPlugin(StrategyPlugin):
    """
    Experience replay plugin.

    Handles an external memory filled with randomly selected
    patterns and implementing `before_training_exp` and `after_training_exp`
    callbacks.
    The `before_training_exp` callback is implemented in order to use the
    dataloader that creates mini-batches with examples from both training
    data and external memory. The examples in the mini-batch is balanced
    such that there are the same number of examples for each experience.

    The `after_training_exp` callback is implemented in order to add new
    patterns to the external memory.

    The :mem_size: attribute controls the total number of patterns to be stored
    in the external memory.

    :param batch_size: the size of the data batch. If set to `None`, it
        will be set equal to the strategy's batch size.
    :param batch_size_mem: the size of the memory batch. If
        `task_balanced_dataloader` is set to True, it must be greater than or
        equal to the number of tasks. If its value is set to `None`
        (the default value), it will be automatically set equal to the
        data batch size.
    :param task_balanced_dataloader: if True, buffer data loaders will be
            task-balanced, otherwise it will create a single dataloader for the
            buffer samples.
    :param storage_policy: The policy that controls how to add new exemplars
                           in memory
    """

<<<<<<< HEAD
    def __init__(self, mem_size: int = 200, batch_size: int = None,
                 batch_size_mem: int = None,
                 task_balanced_dataloader: bool = False,
                 storage_policy: Optional["ExemplarsBuffer"] = None):
=======
    def __init__(
        self,
        mem_size: int = 200,
        storage_policy: Optional["ExemplarsBuffer"] = None,
        force_data_batch_size: int = None,
    ):
>>>>>>> e91183e6
        super().__init__()
        self.mem_size = mem_size
        self.batch_size = batch_size
        self.batch_size_mem = batch_size_mem
        self.task_balanced_dataloader = task_balanced_dataloader

        if storage_policy is not None:  # Use other storage policy
            self.storage_policy = storage_policy
            assert storage_policy.max_size == self.mem_size
        else:  # Default
            self.storage_policy = ExperienceBalancedBuffer(
                max_size=self.mem_size, adaptive_size=True
            )

    @property
    def ext_mem(self):
        return self.storage_policy.buffer_groups  # a Dict<task_id, Dataset>

    def before_training_exp(
        self,
        strategy: "BaseStrategy",
        num_workers: int = 0,
        shuffle: bool = True,
        **kwargs
    ):
        """
        Dataloader to build batches containing examples from both memories and
        the training dataset
        """
        if len(self.storage_policy.buffer) == 0:
            # first experience. We don't use the buffer, no need to change
            # the dataloader.
            return

        batch_size = self.batch_size
        if batch_size is None:
            batch_size = strategy.train_mb_size

        batch_size_mem = self.batch_size_mem
        if batch_size_mem is None:
            batch_size_mem = strategy.train_mb_size

        strategy.dataloader = ReplayDataLoader(
            strategy.adapted_dataset,
            self.storage_policy.buffer,
            oversample_small_tasks=True,
            batch_size=batch_size,
            batch_size_mem=batch_size_mem,
            task_balanced_dataloader=self.task_balanced_dataloader,
            num_workers=num_workers,
<<<<<<< HEAD
            shuffle=shuffle)
=======
            batch_size=strategy.train_mb_size,
            force_data_batch_size=self.force_data_batch_size,
            shuffle=shuffle,
        )
>>>>>>> e91183e6

    def after_training_exp(self, strategy: "BaseStrategy", **kwargs):
        self.storage_policy.update(strategy, **kwargs)<|MERGE_RESOLUTION|>--- conflicted
+++ resolved
@@ -44,19 +44,10 @@
                            in memory
     """
 
-<<<<<<< HEAD
     def __init__(self, mem_size: int = 200, batch_size: int = None,
                  batch_size_mem: int = None,
                  task_balanced_dataloader: bool = False,
                  storage_policy: Optional["ExemplarsBuffer"] = None):
-=======
-    def __init__(
-        self,
-        mem_size: int = 200,
-        storage_policy: Optional["ExemplarsBuffer"] = None,
-        force_data_batch_size: int = None,
-    ):
->>>>>>> e91183e6
         super().__init__()
         self.mem_size = mem_size
         self.batch_size = batch_size
@@ -107,14 +98,7 @@
             batch_size_mem=batch_size_mem,
             task_balanced_dataloader=self.task_balanced_dataloader,
             num_workers=num_workers,
-<<<<<<< HEAD
             shuffle=shuffle)
-=======
-            batch_size=strategy.train_mb_size,
-            force_data_batch_size=self.force_data_batch_size,
-            shuffle=shuffle,
-        )
->>>>>>> e91183e6
 
     def after_training_exp(self, strategy: "BaseStrategy", **kwargs):
         self.storage_policy.update(strategy, **kwargs)