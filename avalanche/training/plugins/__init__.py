from .agem import AGEMPlugin
from .cwr_star import CWRStarPlugin
from .evaluation import EvaluationPlugin
from .ewc import EWCPlugin
from .gdumb import GDumbPlugin
from .gem import GEMPlugin
from .lwf import LwFPlugin
from .replay import ReplayPlugin, StoragePolicy, ClassBalancedStoragePolicy, \
    ExperienceBalancedStoragePolicy
from .strategy_plugin import StrategyPlugin
from .synaptic_intelligence import SynapticIntelligencePlugin
<<<<<<< HEAD
from .gss import GSSPlugin
=======
from .cope import CoPEPlugin, PPPloss
>>>>>>> 9718180f
<|MERGE_RESOLUTION|>--- conflicted
+++ resolved
@@ -9,8 +9,5 @@
     ExperienceBalancedStoragePolicy
 from .strategy_plugin import StrategyPlugin
 from .synaptic_intelligence import SynapticIntelligencePlugin
-<<<<<<< HEAD
 from .gss import GSSPlugin
-=======
-from .cope import CoPEPlugin, PPPloss
->>>>>>> 9718180f
+from .cope import CoPEPlugin, PPPloss