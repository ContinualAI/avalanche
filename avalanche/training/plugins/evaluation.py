--- conflicted
+++ resolved
@@ -206,19 +206,11 @@
 
 def default_evaluator():
     return EvaluationPlugin(
-<<<<<<< HEAD
         accuracy_metrics(minibatch=False, epoch=True,
                          experience=True, stream=True),
         loss_metrics(minibatch=False, epoch=True,
                      experience=True, stream=True),
         loggers='default'
-=======
-        accuracy_metrics(
-            minibatch=False, epoch=True, experience=True, stream=True
-        ),
-        loss_metrics(minibatch=False, epoch=True, experience=True, stream=True),
-        loggers=[InteractiveLogger()],
->>>>>>> 51bed16b
     )
 
 
