--- conflicted
+++ resolved
@@ -14,13 +14,9 @@
 from torch.optim import Optimizer
 
 from avalanche.training import default_logger
-<<<<<<< HEAD
-from avalanche.training.plugins import GSSPlugin, StrategyPlugin, CWRStarPlugin, ReplayPlugin, GDumbPlugin, LwFPlugin, AGEMPlugin, GEMPlugin, EWCPlugin, EvaluationPlugin, SynapticIntelligencePlugin
-=======
-from avalanche.training.plugins import StrategyPlugin, CWRStarPlugin, \
+from avalanche.training.plugins import GSSPlugin, StrategyPlugin, CWRStarPlugin, \
     ReplayPlugin, GDumbPlugin, LwFPlugin, AGEMPlugin, GEMPlugin, EWCPlugin, \
     EvaluationPlugin, SynapticIntelligencePlugin, CoPEPlugin
->>>>>>> 9718180f
 from avalanche.training.strategies.base_strategy import BaseStrategy
 
 
@@ -559,9 +555,6 @@
     'GEM',
     'EWC',
     'SynapticIntelligence',
-<<<<<<< HEAD
     'GSS'
-=======
     'CoPE'
->>>>>>> 9718180f
 ]