################################################################################
# Copyright (c) 2021 ContinualAI.                                              #
# Copyrights licensed under the MIT License.                                   #
# See the accompanying LICENSE file for terms.                                 #
#                                                                              #
# Date: 01-12-2020                                                             #
# Author(s): Antonio Carta, Andrea Cossu                                       #
# E-mail: contact@continualai.org                                              #
# Website: avalanche.continualai.org                                           #
################################################################################
from typing import Optional, Sequence, List, Union

from torch.nn import Module
from torch.optim import Optimizer

from avalanche.training import default_logger
from avalanche.training.plugins import StrategyPlugin, CWRStarPlugin, \
    ReplayPlugin, GDumbPlugin, LwFPlugin, AGEMPlugin, GEMPlugin, EWCPlugin, \
<<<<<<< HEAD
    EvaluationPlugin, SynapticIntelligencePlugin, SIWPlugin
=======
    EvaluationPlugin, SynapticIntelligencePlugin, CoPEPlugin
>>>>>>> d49e28ad
from avalanche.training.strategies.base_strategy import BaseStrategy


class Naive(BaseStrategy):
    """
    The simplest (and least effective) Continual Learning strategy. Naive just
    incrementally fine tunes a single model without employing any method
    to contrast the catastrophic forgetting of previous knowledge.
    This strategy does not use task identities.

    Naive is easy to set up and its results are commonly used to show the worst
    performing baseline.
    """

    def __init__(self, model: Module, optimizer: Optimizer, criterion,
                 train_mb_size: int = 1, train_epochs: int = 1,
                 eval_mb_size: int = None, device=None,
                 plugins: Optional[List[StrategyPlugin]] = None,
                 evaluator: EvaluationPlugin = default_logger, eval_every=-1):
        """
        Creates an instance of the Naive strategy.

        :param model: The model.
        :param optimizer: The optimizer to use.
        :param criterion: The loss criterion to use.
        :param train_mb_size: The train minibatch size. Defaults to 1.
        :param train_epochs: The number of training epochs. Defaults to 1.
        :param eval_mb_size: The eval minibatch size. Defaults to 1.
        :param device: The device to use. Defaults to None (cpu).
        :param plugins: Plugins to be added. Defaults to None.
        :param evaluator: (optional) instance of EvaluationPlugin for logging
            and metric computations.
        :param eval_every: the frequency of the calls to `eval` inside the
            training loop.
                if -1: no evaluation during training.
                if  0: calls `eval` after the final epoch of each training
                    experience.
                if >0: calls `eval` every `eval_every` epochs and at the end
                    of all the epochs for a single experience.
        """
        super().__init__(
            model, optimizer, criterion,
            train_mb_size=train_mb_size, train_epochs=train_epochs,
            eval_mb_size=eval_mb_size, device=device, plugins=plugins,
            evaluator=evaluator, eval_every=eval_every)


class CWRStar(BaseStrategy):

    def __init__(self, model: Module, optimizer: Optimizer, criterion,
                 cwr_layer_name: str, train_mb_size: int = 1,
                 train_epochs: int = 1, eval_mb_size: int = None, device=None,
                 plugins: Optional[List[StrategyPlugin]] = None,
                 evaluator: EvaluationPlugin = default_logger, eval_every=-1):
        """ CWR* Strategy.
        This strategy does not use task identities.

        :param model: The model.
        :param optimizer: The optimizer to use.
        :param criterion: The loss criterion to use.
        :param cwr_layer_name: name of the CWR layer. Defaults to None, which
            means that the last fully connected layer will be used.
        :param train_mb_size: The train minibatch size. Defaults to 1.
        :param train_epochs: The number of training epochs. Defaults to 1.
        :param eval_mb_size: The eval minibatch size. Defaults to 1.
        :param device: The device to use. Defaults to None (cpu).
        :param plugins: Plugins to be added. Defaults to None.
        :param evaluator: (optional) instance of EvaluationPlugin for logging
            and metric computations.
        :param eval_every: the frequency of the calls to `eval` inside the
            training loop.
                if -1: no evaluation during training.
                if  0: calls `eval` after the final epoch of each training
                    experience.
                if >0: calls `eval` every `eval_every` epochs and at the end
                    of all the epochs for a single experience.
        """
        cwsp = CWRStarPlugin(model, cwr_layer_name, freeze_remaining_model=True)
        if plugins is None:
            plugins = [cwsp]
        else:
            plugins.append(cwsp)
        super().__init__(
            model, optimizer, criterion,
            train_mb_size=train_mb_size, train_epochs=train_epochs,
            eval_mb_size=eval_mb_size, device=device, plugins=plugins,
            evaluator=evaluator, eval_every=eval_every)


class Replay(BaseStrategy):

    def __init__(self, model: Module, optimizer: Optimizer, criterion,
                 mem_size: int = 200,
                 train_mb_size: int = 1, train_epochs: int = 1,
                 eval_mb_size: int = None, device=None,
                 plugins: Optional[List[StrategyPlugin]] = None,
                 evaluator: EvaluationPlugin = default_logger, eval_every=-1):
        """ Experience replay strategy. See ReplayPlugin for more details.
        This strategy does not use task identities.

        :param model: The model.
        :param optimizer: The optimizer to use.
        :param criterion: The loss criterion to use.
        :param mem_size: replay buffer size.
        :param train_mb_size: The train minibatch size. Defaults to 1.
        :param train_epochs: The number of training epochs. Defaults to 1.
        :param eval_mb_size: The eval minibatch size. Defaults to 1.
        :param device: The device to use. Defaults to None (cpu).
        :param plugins: Plugins to be added. Defaults to None.
        :param evaluator: (optional) instance of EvaluationPlugin for logging
            and metric computations.
        :param eval_every: the frequency of the calls to `eval` inside the
            training loop.
                if -1: no evaluation during training.
                if  0: calls `eval` after the final epoch of each training
                    experience.
                if >0: calls `eval` every `eval_every` epochs and at the end
                    of all the epochs for a single experience.
        """
        rp = ReplayPlugin(mem_size)
        if plugins is None:
            plugins = [rp]
        else:
            plugins.append(rp)
        super().__init__(
            model, optimizer, criterion,
            train_mb_size=train_mb_size, train_epochs=train_epochs,
            eval_mb_size=eval_mb_size, device=device, plugins=plugins,
            evaluator=evaluator, eval_every=eval_every)


class GDumb(BaseStrategy):

    def __init__(self, model: Module, optimizer: Optimizer, criterion,
                 mem_size: int = 200,
                 train_mb_size: int = 1, train_epochs: int = 1,
                 eval_mb_size: int = None, device=None,
                 plugins: Optional[List[StrategyPlugin]] = None,
                 evaluator: EvaluationPlugin = default_logger, eval_every=-1):
        """ GDumb strategy. See GDumbPlugin for more details.
        This strategy does not use task identities.

        :param model: The model.
        :param optimizer: The optimizer to use.
        :param criterion: The loss criterion to use.
        :param mem_size: replay buffer size.
        :param train_mb_size: The train minibatch size. Defaults to 1.
        :param train_epochs: The number of training epochs. Defaults to 1.
        :param eval_mb_size: The eval minibatch size. Defaults to 1.
        :param device: The device to use. Defaults to None (cpu).
        :param plugins: Plugins to be added. Defaults to None.
        :param evaluator: (optional) instance of EvaluationPlugin for logging
            and metric computations.
        :param eval_every: the frequency of the calls to `eval` inside the
            training loop.
                if -1: no evaluation during training.
                if  0: calls `eval` after the final epoch of each training
                    experience.
                if >0: calls `eval` every `eval_every` epochs and at the end
                    of all the epochs for a single experience.
        """

        gdumb = GDumbPlugin(mem_size)
        if plugins is None:
            plugins = [gdumb]
        else:
            plugins.append(gdumb)

        super().__init__(
            model, optimizer, criterion,
            train_mb_size=train_mb_size, train_epochs=train_epochs,
            eval_mb_size=eval_mb_size, device=device, plugins=plugins,
            evaluator=evaluator, eval_every=eval_every)


class LwF(BaseStrategy):

    def __init__(self, model: Module, optimizer: Optimizer, criterion,
                 alpha: Union[float, Sequence[float]], temperature: float,
                 train_mb_size: int = 1, train_epochs: int = 1,
                 eval_mb_size: int = None, device=None,
                 plugins: Optional[List[StrategyPlugin]] = None,
                 evaluator: EvaluationPlugin = default_logger, eval_every=-1):
        """ Learning without Forgetting strategy.
            See LwF plugin for details.
            This strategy does not use task identities.

        :param model: The model.
        :param optimizer: The optimizer to use.
        :param criterion: The loss criterion to use.
        :param alpha: distillation hyperparameter. It can be either a float
                number or a list containing alpha for each experience.
        :param temperature: softmax temperature for distillation
        :param train_mb_size: The train minibatch size. Defaults to 1.
        :param train_epochs: The number of training epochs. Defaults to 1.
        :param eval_mb_size: The eval minibatch size. Defaults to 1.
        :param device: The device to use. Defaults to None (cpu).
        :param plugins: Plugins to be added. Defaults to None.
        :param evaluator: (optional) instance of EvaluationPlugin for logging
            and metric computations.
        :param eval_every: the frequency of the calls to `eval` inside the
            training loop.
                if -1: no evaluation during training.
                if  0: calls `eval` after the final epoch of each training
                    experience.
                if >0: calls `eval` every `eval_every` epochs and at the end
                    of all the epochs for a single experience.
        """

        lwf = LwFPlugin(alpha, temperature)
        if plugins is None:
            plugins = [lwf]
        else:
            plugins.append(lwf)

        super().__init__(
            model, optimizer, criterion,
            train_mb_size=train_mb_size, train_epochs=train_epochs,
            eval_mb_size=eval_mb_size, device=device, plugins=plugins,
            evaluator=evaluator, eval_every=eval_every)


class AGEM(BaseStrategy):

    def __init__(self, model: Module, optimizer: Optimizer, criterion,
                 patterns_per_exp: int, sample_size: int = 64,
                 train_mb_size: int = 1, train_epochs: int = 1,
                 eval_mb_size: int = None, device=None,
                 plugins: Optional[List[StrategyPlugin]] = None,
                 evaluator: EvaluationPlugin = default_logger, eval_every=-1):
        """ Average Gradient Episodic Memory (A-GEM) strategy.
            See AGEM plugin for details.
            This strategy does not use task identities.

        :param model: The model.
        :param optimizer: The optimizer to use.
        :param criterion: The loss criterion to use.
        :param patterns_per_exp: number of patterns per experience in the memory
        :param sample_size: number of patterns in memory sample when computing
            reference gradient.
        :param train_mb_size: The train minibatch size. Defaults to 1.
        :param train_epochs: The number of training epochs. Defaults to 1.
        :param eval_mb_size: The eval minibatch size. Defaults to 1.
        :param device: The device to use. Defaults to None (cpu).
        :param plugins: Plugins to be added. Defaults to None.
        :param evaluator: (optional) instance of EvaluationPlugin for logging
            and metric computations.
        :param eval_every: the frequency of the calls to `eval` inside the
            training loop.
                if -1: no evaluation during training.
                if  0: calls `eval` after the final epoch of each training
                    experience.
                if >0: calls `eval` every `eval_every` epochs and at the end
                    of all the epochs for a single experience.
        """

        agem = AGEMPlugin(patterns_per_exp, sample_size)
        if plugins is None:
            plugins = [agem]
        else:
            plugins.append(agem)

        super().__init__(
            model, optimizer, criterion,
            train_mb_size=train_mb_size, train_epochs=train_epochs,
            eval_mb_size=eval_mb_size, device=device, plugins=plugins,
            evaluator=evaluator, eval_every=eval_every)


class GEM(BaseStrategy):

    def __init__(self, model: Module, optimizer: Optimizer, criterion,
                 patterns_per_exp: int, memory_strength: float = 0.5,
                 train_mb_size: int = 1, train_epochs: int = 1,
                 eval_mb_size: int = None, device=None,
                 plugins: Optional[List[StrategyPlugin]] = None,
                 evaluator: EvaluationPlugin = default_logger, eval_every=-1):
        """ Gradient Episodic Memory (GEM) strategy.
            See GEM plugin for details.
            This strategy does not use task identities.

        :param model: The model.
        :param optimizer: The optimizer to use.
        :param criterion: The loss criterion to use.
        :param patterns_per_exp: number of patterns per experience in the memory
        :param memory_strength: offset to add to the projection direction
            in order to favour backward transfer (gamma in original paper).
        :param train_mb_size: The train minibatch size. Defaults to 1.
        :param train_epochs: The number of training epochs. Defaults to 1.
        :param eval_mb_size: The eval minibatch size. Defaults to 1.
        :param device: The device to use. Defaults to None (cpu).
        :param plugins: Plugins to be added. Defaults to None.
        :param evaluator: (optional) instance of EvaluationPlugin for logging
            and metric computations.
        :param eval_every: the frequency of the calls to `eval` inside the
            training loop.
                if -1: no evaluation during training.
                if  0: calls `eval` after the final epoch of each training
                    experience.
                if >0: calls `eval` every `eval_every` epochs and at the end
                    of all the epochs for a single experience.
        """

        gem = GEMPlugin(patterns_per_exp, memory_strength)
        if plugins is None:
            plugins = [gem]
        else:
            plugins.append(gem)

        super().__init__(
            model, optimizer, criterion,
            train_mb_size=train_mb_size, train_epochs=train_epochs,
            eval_mb_size=eval_mb_size, device=device, plugins=plugins,
            evaluator=evaluator, eval_every=eval_every)


class EWC(BaseStrategy):

    def __init__(self, model: Module, optimizer: Optimizer, criterion,
                 ewc_lambda: float, mode: str = 'separate',
                 decay_factor: Optional[float] = None,
                 keep_importance_data: bool = False,
                 train_mb_size: int = 1, train_epochs: int = 1,
                 eval_mb_size: int = None, device=None,
                 plugins: Optional[List[StrategyPlugin]] = None,
                 evaluator: EvaluationPlugin = default_logger, eval_every=-1):
        """ Elastic Weight Consolidation (EWC) strategy.
            See EWC plugin for details.
            This strategy does not use task identities.

        :param model: The model.
        :param optimizer: The optimizer to use.
        :param criterion: The loss criterion to use.
        :param ewc_lambda: hyperparameter to weigh the penalty inside the total
               loss. The larger the lambda, the larger the regularization.
        :param mode: `separate` to keep a separate penalty for each previous
               experience. `onlinesum` to keep a single penalty summed over all
               previous tasks. `onlineweightedsum` to keep a single penalty
               summed with a decay factor over all previous tasks.
        :param decay_factor: used only if mode is `onlineweightedsum`.
               It specify the decay term of the importance matrix.
        :param keep_importance_data: if True, keep in memory both parameter
                values and importances for all previous task, for all modes.
                If False, keep only last parameter values and importances.
                If mode is `separate`, the value of `keep_importance_data` is
                set to be True.
        :param train_mb_size: The train minibatch size. Defaults to 1.
        :param train_epochs: The number of training epochs. Defaults to 1.
        :param eval_mb_size: The eval minibatch size. Defaults to 1.
        :param device: The device to use. Defaults to None (cpu).
        :param plugins: Plugins to be added. Defaults to None.
        :param evaluator: (optional) instance of EvaluationPlugin for logging
            and metric computations.
        :param eval_every: the frequency of the calls to `eval` inside the
            training loop.
                if -1: no evaluation during training.
                if  0: calls `eval` after the final epoch of each training
                    experience.
                if >0: calls `eval` every `eval_every` epochs and at the end
                    of all the epochs for a single experience.
        """

        ewc = EWCPlugin(ewc_lambda, mode, decay_factor, keep_importance_data)
        if plugins is None:
            plugins = [ewc]
        else:
            plugins.append(ewc)

        super().__init__(
            model, optimizer, criterion,
            train_mb_size=train_mb_size, train_epochs=train_epochs,
            eval_mb_size=eval_mb_size, device=device, plugins=plugins,
            evaluator=evaluator, eval_every=eval_every)


class SynapticIntelligence(BaseStrategy):
    """
    The Synaptic Intelligence strategy.

    This is the Synaptic Intelligence PyTorch implementation of the
    algorithm described in the paper
    "Continuous Learning in Single-Incremental-Task Scenarios"
    (https://arxiv.org/abs/1806.08568)

    The original implementation has been proposed in the paper
    "Continual Learning Through Synaptic Intelligence"
    (https://arxiv.org/abs/1703.04200).

    The Synaptic Intelligence regularization can also be used in a different
    strategy by applying the :class:`SynapticIntelligencePlugin` plugin.
    """

    def __init__(self, model: Module, optimizer: Optimizer, criterion,
                 si_lambda: float, train_mb_size: int = 1,
                 train_epochs: int = 1, eval_mb_size: int = 1, device='cpu',
                 plugins: Optional[Sequence['StrategyPlugin']] = None,
                 evaluator=default_logger, eval_every=-1):
        """
        Creates an instance of the Synaptic Intelligence strategy.

        :param model: PyTorch model.
        :param optimizer: PyTorch optimizer.
        :param criterion: loss function.
        :param si_lambda: Synaptic Intelligence lambda term.
        :param train_mb_size: mini-batch size for training.
        :param train_epochs: number of training epochs.
        :param eval_mb_size: mini-batch size for eval.
        :param device: PyTorch device to run the model.
        :param plugins: (optional) list of StrategyPlugins.
        :param evaluator: (optional) instance of EvaluationPlugin for logging
            and metric computations.
        :param eval_every: the frequency of the calls to `eval` inside the
            training loop.
                if -1: no evaluation during training.
                if  0: calls `eval` after the final epoch of each training
                    experience.
                if >0: calls `eval` every `eval_every` epochs and at the end
                    of all the epochs for a single experience.
        """
        if plugins is None:
            plugins = []

        # This implementation relies on the S.I. Plugin, which contains the
        # entire implementation of the strategy!
        plugins.append(SynapticIntelligencePlugin(si_lambda))

        super(SynapticIntelligence, self).__init__(
            model, optimizer, criterion, train_mb_size, train_epochs,
            eval_mb_size, device=device, plugins=plugins, evaluator=evaluator,
            eval_every=eval_every
        )

    def __init__(self, model: Module, optimizer: Optimizer, criterion,
                 patterns_per_exp: int, memory_strength: float = 0.5,
                 train_mb_size: int = 1, train_epochs: int = 1,
                 eval_mb_size: int = None, device=None,
                 plugins: Optional[List[StrategyPlugin]] = None,
                 evaluator: EvaluationPlugin = default_logger, eval_every=-1):
        """ Gradient Episodic Memory (GEM) strategy.
            See GEM plugin for details.
            This strategy does not use task identities.

        :param model: The model.
        :param optimizer: The optimizer to use.
        :param criterion: The loss criterion to use.
        :param patterns_per_exp: number of patterns per experience in the memory
        :param memory_strength: offset to add to the projection direction
            in order to favour backward transfer (gamma in original paper).
        :param train_mb_size: The train minibatch size. Defaults to 1.
        :param train_epochs: The number of training epochs. Defaults to 1.
        :param eval_mb_size: The eval minibatch size. Defaults to 1.
        :param device: The device to use. Defaults to None (cpu).
        :param plugins: Plugins to be added. Defaults to None.
        :param evaluator: (optional) instance of EvaluationPlugin for logging
            and metric computations.
        :param eval_every: the frequency of the calls to `eval` inside the
            training loop.
                if -1: no evaluation during training.
                if  0: calls `eval` after the final epoch of each training
                    experience.
                if >0: calls `eval` every `eval_every` epochs and at the end
                    of all the epochs for a single experience.
        """

        gem = GEMPlugin(patterns_per_exp, memory_strength)
        if plugins is None:
            plugins = [gem]
        else:
            plugins.append(gem)

        super().__init__(
            model, optimizer, criterion,
            train_mb_size=train_mb_size, train_epochs=train_epochs,
            eval_mb_size=eval_mb_size, device=device, plugins=plugins,
            evaluator=evaluator, eval_every=eval_every)


class SIW(BaseStrategy):
    def __init__(self, model: Module, optimizer: Optimizer, criterion,
                 siw_layer_name: str = 'fc',
                 batch_size: int = 32, num_workers: int = 0,
                 train_mb_size: int = 1, train_epochs: int = 1,
                 eval_mb_size: int = None, device=None,
                 plugins: Optional[List[StrategyPlugin]] = None,
                 evaluator: EvaluationPlugin = default_logger, eval_every=-1):
        """ Standardization of Initial Weights (SIW) strategy.
            See SIW plugin for details.
            This strategy does not use task identities.

        :param model: The model.
        :param optimizer: The optimizer to use.
        :param criterion: The loss criterion to use.
        :param siw_layer_name: The name of the last fully connected layer
        :param num_workers: The number of workers used to load batches
        :param batch_size: The batch size used to extract scores
        :param train_mb_size: The train minibatch size. Defaults to 1.
        :param train_epochs: The number of training epochs. Defaults to 1.
        :param eval_mb_size: The eval minibatch size. Defaults to 1.
        :param device: The device to use. Defaults to None (cpu).
        :param plugins: Plugins to be added. Defaults to None.
        :param evaluator: (optional) instance of EvaluationPlugin for logging
            and metric computations.
        :param eval_every: the frequency of the calls to `eval` inside the
            training loop.
                if -1: no evaluation during training.
                if  0: calls `eval` after the final epoch of each training
                    experience.
                if >0: calls `eval` every `eval_every` epochs and at the end
                    of all the epochs for a single experience.
        """

        siw = SIWPlugin(model, siw_layer_name, batch_size, num_workers)
        if plugins is None:
            plugins = [siw]
        else:
            plugins.append(siw)

        super().__init__(
            model, optimizer, criterion,
            train_mb_size=train_mb_size, train_epochs=train_epochs,
            eval_mb_size=eval_mb_size, device=device, plugins=plugins,
            evaluator=evaluator, eval_every=eval_every)


class CoPE(BaseStrategy):

    def __init__(self, model: Module, optimizer: Optimizer, criterion,
                 mem_size: int = 200, n_classes: int = 10, p_size: int = 100,
                 alpha: float = 0.99, T: float = 0.1,
                 train_mb_size: int = 1, train_epochs: int = 1,
                 eval_mb_size: int = None, device=None,
                 plugins: Optional[List[StrategyPlugin]] = None,
                 evaluator: EvaluationPlugin = default_logger,
                 eval_every=-1):
        """ Continual Prototype Evolution strategy.
        See CoPEPlugin for more details.
        This strategy does not use task identities during training.

        :param model: The model.
        :param optimizer: The optimizer to use.
        :param criterion: Loss criterion to use. Standard overwritten by
        PPPloss (see CoPEPlugin).
        :param mem_size: replay buffer size.
        :param n_classes: total number of classes that will be encountered. This
        is used to output predictions for all classes, with zero probability
        for unseen classes.
        :param p_size: The prototype size, which equals the feature size of the
        last layer.
        :param alpha: The momentum for the exponentially moving average of the
        prototypes.
        :param T: The softmax temperature, used as a concentration parameter.
        :param train_mb_size: The train minibatch size. Defaults to 1.
        :param train_epochs: The number of training epochs. Defaults to 1.
        :param eval_mb_size: The eval minibatch size. Defaults to 1.
        :param device: The device to use. Defaults to None (cpu).
        :param plugins: Plugins to be added. Defaults to None.
        :param evaluator: (optional) instance of EvaluationPlugin for logging
            and metric computations.
        :param eval_every: the frequency of the calls to `eval` inside the
            training loop.
                if -1: no evaluation during training.
                if  0: calls `eval` after the final epoch of each training
                    experience.
                if >0: calls `eval` every `eval_every` epochs and at the end
                    of all the epochs for a single experience.
        """
        copep = CoPEPlugin(mem_size, n_classes, p_size, alpha, T)
        if plugins is None:
            plugins = [copep]
        else:
            plugins.append(copep)
        super().__init__(
            model, optimizer, criterion,
            train_mb_size=train_mb_size, train_epochs=train_epochs,
            eval_mb_size=eval_mb_size, device=device, plugins=plugins,
            evaluator=evaluator, eval_every=eval_every)


__all__ = [
    'Naive',
    'CWRStar',
    'Replay',
    'GDumb',
    'LwF',
    'AGEM',
    'GEM',
    'EWC',
    'SynapticIntelligence',
<<<<<<< HEAD
    'SIW'
=======
    'CoPE'
>>>>>>> d49e28ad
]<|MERGE_RESOLUTION|>--- conflicted
+++ resolved
@@ -16,11 +16,7 @@
 from avalanche.training import default_logger
 from avalanche.training.plugins import StrategyPlugin, CWRStarPlugin, \
     ReplayPlugin, GDumbPlugin, LwFPlugin, AGEMPlugin, GEMPlugin, EWCPlugin, \
-<<<<<<< HEAD
-    EvaluationPlugin, SynapticIntelligencePlugin, SIWPlugin
-=======
-    EvaluationPlugin, SynapticIntelligencePlugin, CoPEPlugin
->>>>>>> d49e28ad
+    EvaluationPlugin, SynapticIntelligencePlugin, SIWPlugin, CoPEPlugin
 from avalanche.training.strategies.base_strategy import BaseStrategy
 
 
@@ -609,9 +605,6 @@
     'GEM',
     'EWC',
     'SynapticIntelligence',
-<<<<<<< HEAD
-    'SIW'
-=======
+    'SIW',
     'CoPE'
->>>>>>> d49e28ad
 ]