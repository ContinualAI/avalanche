################################################################################
# Copyright (c) 2021 ContinualAI.                                              #
# Copyrights licensed under the MIT License.                                   #
# See the accompanying LICENSE file for terms.                                 #
#                                                                              #
# Date: 06-04-2020                                                             #
# Author(s): Antonio Carta                                                     #
# E-mail: contact@continualai.org                                              #
# Website: avalanche.continualai.org                                           #
################################################################################
"""Dynamic Modules are Pytorch modules that can be incrementally expanded
to allow architectural modifications (multi-head classifiers, progressive
networks, ...).
"""
import torch
from torch.nn import Module
import numpy as np

from avalanche.benchmarks.utils.dataset_utils import ConstantSequence
from avalanche.benchmarks.scenarios import CLExperience


class DynamicModule(Module):
    """Dynamic Modules are Avalanche modules that can be incrementally
    expanded to allow architectural modifications (multi-head
    classifiers, progressive networks, ...).

    Compared to pytoch Modules, they provide an additional method,
    `model_adaptation`, which adapts the model given the current experience.
    """

    def adaptation(self, experience: CLExperience = None):
        """Adapt the module (freeze units, add units...) using the current
        data. Optimizers must be updated after the model adaptation.

        Avalanche strategies call this method to adapt the architecture
        *before* processing each experience. Strategies also update the
        optimizer automatically.

        .. warning::
            As a general rule, you should NOT use this method to train the
            model. The dataset should be used only to check conditions which
            require the model's adaptation, such as the discovery of new
            classes or tasks.

        :param experience: the current experience.
        :return:
        """
        if self.training:
            self.train_adaptation(experience)
        else:
            self.eval_adaptation(experience)

    def train_adaptation(self, experience: CLExperience):
        """Module's adaptation at training time.

        Avalanche strategies automatically call this method *before* training
        on each experience.
        """
        pass

    def eval_adaptation(self, experience: CLExperience):
        """Module's adaptation at evaluation time.

        Avalanche strategies automatically call this method *before* evaluating
        on each experience.

        .. warning::
            This method receives the experience's data at evaluation time
            because some dynamic models need it for adaptation. For example,
            an incremental classifier needs to be expanded even at evaluation
            time if new classes are available. However, you should **never**
            use this data to **train** the module's parameters.
        """
        pass


class MultiTaskModule(DynamicModule):
    """Base pytorch Module with support for task labels.

    Multi-task modules are ``torch.nn.Module`` for multi-task
    scenarios. The ``forward`` method accepts task labels, one for
    each sample in the mini-batch.

    By default the ``forward`` method splits the mini-batch by task
    and calls ``forward_single_task``. Subclasses must implement
    ``forward_single_task`` or override `forward. If ``task_labels == None``,
    the output is computed in parallel for each task.
    """

    def __init__(self):
        super().__init__()
        self.known_train_tasks_labels = set()
        self.max_class_label = 0
        """ Set of task labels encountered up to now. """

    def adaptation(self, experience: CLExperience = None):
        """Adapt the module (freeze units, add units...) using the current
        data. Optimizers must be updated after the model adaptation.

        Avalanche strategies call this method to adapt the architecture
        *before* processing each experience. Strategies also update the
        optimizer automatically.

        .. warning::
            As a general rule, you should NOT use this method to train the
            model. The dataset should be used only to check conditions which
            require the model's adaptation, such as the discovery of new
            classes or tasks.

        :param experience: the current experience.
        :return:
        """
        dataset = experience.dataset
        self.max_class_label = max(
            self.max_class_label, max(dataset.targets) + 1
        )
        if self.training:
            self.train_adaptation(experience)
        else:
            self.eval_adaptation(experience)

    def eval_adaptation(self, experience: CLExperience):
        pass

    def train_adaptation(self, experience: CLExperience = None):
        """Update known task labels."""
        dataset = experience.dataset
        task_labels = dataset.targets_task_labels
        if isinstance(task_labels, ConstantSequence):
            # task label is unique. Don't check duplicates.
            task_labels = [task_labels[0]]
        self.known_train_tasks_labels = self.known_train_tasks_labels.union(
            set(task_labels)
        )

    def forward(
        self, x: torch.Tensor, task_labels: torch.Tensor
    ) -> torch.Tensor:
        """compute the output given the input `x` and task labels.

        :param x:
        :param task_labels: task labels for each sample. if None, the
            computation will return all the possible outputs as a dictionary
            with task IDs as keys and the output of the corresponding task as
            output.
        :return:
        """
        if task_labels is None:
            return self.forward_all_tasks(x)

        if isinstance(task_labels, int):
            # fast path. mini-batch is single task.
            return self.forward_single_task(x, task_labels)
        else:
            unique_tasks = torch.unique(task_labels)

        out = torch.zeros(x.shape[0], self.max_class_label, device=x.device)
        for task in unique_tasks:
            task_mask = task_labels == task
            x_task = x[task_mask]
            out_task = self.forward_single_task(x_task, task.item())
            assert len(out_task.shape) == 2, (
                "multi-head assumes mini-batches of 2 dimensions "
                "<batch, classes>"
            )
            n_labels_head = out_task.shape[1]
            out[task_mask, :n_labels_head] = out_task
        return out

    def forward_single_task(
        self, x: torch.Tensor, task_label: int
    ) -> torch.Tensor:
        """compute the output given the input `x` and task label.

        :param x:
        :param task_label: a single task label.
        :return:
        """
        raise NotImplementedError()

    def forward_all_tasks(self, x: torch.Tensor):
        """compute the output given the input `x` and task label.
        By default, it considers only tasks seen at training time.

        :param x:
        :return: all the possible outputs are returned as a dictionary
            with task IDs as keys and the output of the corresponding
            task as output.
        """
        res = {}
        for task_id in self.known_train_tasks_labels:
            res[task_id] = self.forward_single_task(x, task_id)
        return res


class IncrementalClassifier(DynamicModule):
    """
    Output layer that incrementally adds units whenever new classes are
    encountered.

    Typically used in class-incremental benchmarks where the number of
    classes grows over time.
    """

    def __init__(self, in_features, initial_out_features=2,
                 masking=True, mask_value=-1000):
        """
        :param in_features: number of input features.
        :param initial_out_features: initial number of classes (can be
            dynamically expanded).
        :param masking: whether unused units should be masked (default=True).
        :param mask_value: the value used for masked units (default=-1000).
        """
        super().__init__()
        self.masking = masking
        self.mask_value = mask_value

        self.classifier = torch.nn.Linear(in_features, initial_out_features)
        au_init = torch.zeros(initial_out_features, dtype=torch.bool)
        self.register_buffer('active_units', au_init)

    @torch.no_grad()
    def adaptation(self, experience: CLExperience):
        """If `dataset` contains unseen classes the classifier is expanded.

        :param experience: data from the current experience.
        :return:
        """
        in_features = self.classifier.in_features
        old_nclasses = self.classifier.out_features
        curr_classes = experience.classes_in_this_experience
        new_nclasses = max(
            self.classifier.out_features, max(curr_classes) + 1
        )

        # update active_units mask
        if self.masking:
            if old_nclasses != new_nclasses:  # expand active_units mask
                old_act_units = self.active_units
                self.active_units = torch.zeros(new_nclasses, dtype=torch.bool)
                self.active_units[:old_act_units.shape[0]] = old_act_units
            # update with new active classes
            self.active_units[curr_classes] = 1

        # update classifier weights
        if old_nclasses == new_nclasses:
            return
        old_w, old_b = self.classifier.weight, self.classifier.bias
        self.classifier = torch.nn.Linear(in_features, new_nclasses)
        self.classifier.weight[:old_nclasses] = old_w
        self.classifier.bias[:old_nclasses] = old_b

    def forward(self, x, **kwargs):
        """compute the output given the input `x`. This module does not use
        the task label.

        :param x:
        :return:
        """
        out = self.classifier(x)
        if self.masking:
            out[..., torch.logical_not(self.active_units)] = self.mask_value
        return out


class MultiHeadClassifier(MultiTaskModule):
    """Multi-head classifier with separate heads for each task.

    Typically used in task-incremental benchmarks where task labels are
    available and provided to the model.

    .. note::
        Each output head may have a different shape, and the number of
        classes can be determined automatically.

        However, since pytorch doest not support jagged tensors, when you
        compute a minibatch's output you must ensure that each sample
        has the same output size, otherwise the model will fail to
        concatenate the samples together.

        These can be easily ensured in two possible ways:

        - each minibatch contains a single task, which is the case in most
            common benchmarks in Avalanche. Some exceptions to this setting
            are multi-task replay or cumulative strategies.
        - each head has the same size, which can be enforced by setting a
            large enough `initial_out_features`.
    """

<<<<<<< HEAD
    def __init__(self, in_features, initial_out_features=2,
                 masking=True, mask_value=-1000):
        """
=======
    def __init__(self, in_features, initial_out_features=2):
        """Init.

>>>>>>> d2be5b0f
        :param in_features: number of input features.
        :param initial_out_features: initial number of classes (can be
            dynamically expanded).
        :param masking: whether unused units should be masked (default=True).
        :param mask_value: the value used for masked units (default=-1000).
        """
        super().__init__()
        self.masking = masking
        self.mask_value = mask_value
        self.in_features = in_features
        self.starting_out_features = initial_out_features
        self.classifiers = torch.nn.ModuleDict()

        # needs to create the first head because pytorch optimizers
        # fail when model.parameters() is empty.
        # masking in IncrementalClassifier is unaware of task labels
        # so we do masking here instead.
        first_head = IncrementalClassifier(
            self.in_features, self.starting_out_features, masking=False
        )
        self.classifiers["0"] = first_head
        self.max_class_label = max(self.max_class_label, initial_out_features)

        au_init = torch.zeros(initial_out_features, dtype=torch.bool)
        self.register_buffer('active_units_T0', au_init)

    def adaptation(self, experience: CLExperience):
        """If `dataset` contains new tasks, a new head is initialized.

        :param experience: data from the current experience.
        :return:
        """
        super().adaptation(experience)
        curr_classes = experience.classes_in_this_experience
        task_labels = experience.task_labels
        if isinstance(task_labels, ConstantSequence):
            # task label is unique. Don't check duplicates.
            task_labels = [task_labels[0]]

        for tid in set(task_labels):
            # head adaptation
            tid = str(tid)  # need str keys
            if tid not in self.classifiers:  # create new head
                new_head = IncrementalClassifier(
                    self.in_features, self.starting_out_features
                )
                self.classifiers[tid] = new_head

                au_init = torch.zeros(self.starting_out_features,
                                      dtype=torch.bool)
                self.register_buffer(f'active_units_T{tid}', au_init)

            self.classifiers[tid].adaptation(experience)

            # update active_units mask for the current task
            if self.masking:
                # TODO: code below assumes a single task for each experience
                # it should be easy to generalize but it may be slower.
                if len(task_labels) > 1:
                    raise NotImplementedError(
                        "Multi-Head unit masking is not supported when "
                        "experiences have multiple task labels. Set "
                        "masking=False in your "
                        "MultiHeadClassifier to disable masking.")

                au_name = f'active_units_T{tid}'
                curr_head = self.classifiers[str(tid)]
                old_nunits = self._buffers[au_name].shape[0]

                new_nclasses = max(
                    curr_head.classifier.out_features, max(curr_classes) + 1
                )
                if old_nunits != new_nclasses:  # expand active_units mask
                    old_act_units = self._buffers[au_name]
                    self._buffers[au_name] = torch.zeros(new_nclasses,
                                                         dtype=torch.bool)
                    self._buffers[au_name][:old_act_units.shape[0]] = \
                        old_act_units
                # update with new active classes
                self._buffers[au_name][curr_classes] = 1

    def forward_single_task(self, x, task_label):
        """compute the output given the input `x`. This module uses the task
        label to activate the correct head.

        :param x:
        :param task_label:
        :return:
        """
        out = self.classifiers[str(task_label)](x)
        if self.masking:
            curr_au = self._buffers[f'active_units_T{task_label}']
            out[..., torch.logical_not(curr_au)] = self.mask_value
        return out


class TrainEvalModel(DynamicModule):
    """
    TrainEvalModel.
    This module allows to wrap together a common feature extractor and
    two classifiers: one used during training time and another
    used at test time. The classifier is switched when `self.adaptation()`
    is called.
    """

    def __init__(self, feature_extractor, train_classifier, eval_classifier):
        """
        :param feature_extractor: a differentiable feature extractor
        :param train_classifier: a differentiable classifier used
            during training
        :param eval_classifier: a classifier used during testing.
            Doesn't have to be differentiable.
        """
        super().__init__()
        self.feature_extractor = feature_extractor
        self.train_classifier = train_classifier
        self.eval_classifier = eval_classifier

        self.classifier = train_classifier

    def forward(self, x):
        x = self.feature_extractor(x)
        return self.classifier(x)

    def train_adaptation(self, experience: CLExperience = None):
        self.classifier = self.train_classifier

    def eval_adaptation(self, experience: CLExperience = None):
        self.classifier = self.eval_classifier


__all__ = [
    "DynamicModule",
    "MultiTaskModule",
    "IncrementalClassifier",
    "MultiHeadClassifier",
    "TrainEvalModel",
]<|MERGE_RESOLUTION|>--- conflicted
+++ resolved
@@ -288,15 +288,10 @@
             large enough `initial_out_features`.
     """
 
-<<<<<<< HEAD
     def __init__(self, in_features, initial_out_features=2,
                  masking=True, mask_value=-1000):
-        """
-=======
-    def __init__(self, in_features, initial_out_features=2):
         """Init.
-
->>>>>>> d2be5b0f
+        
         :param in_features: number of input features.
         :param initial_out_features: initial number of classes (can be
             dynamically expanded).
