#!/usr/bin/env python
# -*- coding: utf-8 -*-

################################################################################
# Copyright (c) 2017. Vincenzo Lomonaco. All rights reserved.                  #
# See the accompanying LICENSE file for terms.                                 #
#                                                                              #
# Date: 24-11-2017                                                             #
# Author: Vincenzo Lomonaco                                                    #
# E-mail: vincenzo.lomonaco@unibo.it                                           #
# Website: vincenzolomonaco.com                                                #
################################################################################

""" Data Loader for the CIFAR10-100 continual learning benchmark. """

# Python 2-3 compatible
from __future__ import print_function
from __future__ import division
from __future__ import absolute_import

# other imports
import logging
import numpy as np

from avalanche.benchmarks.datasets_envs.cifar import \
    get_merged_cifar10_and_100, remove_some_labels, read_data_from_pickled


class CifarSplit(object):
    """ Cifar10/100 split benchmark loader. """

    def __init__(self,
                 root_cifar10='/home/admin/data/cifar10/cifar-10-batches-py/',
                 root_cifar100='/home/admin/data/cifar100/cifar-100-python/',
                 num_batch=6,
                 cumulative=False,
                 task_sep=False):
        """" Initialize Object """

        self.num_batch = num_batch
        self.classxbatch = 10
        self.tot_num_labels = 110
        self.iter = 0
        self.cumulative = cumulative
        self.task_sep = task_sep

        # Getting root logger
        self.log = logging.getLogger('mylogger')

        self.train_set, self.test_set = get_merged_cifar10_and_100(
            root_cifar10, root_cifar100
        )

        # to be filled
        self.all_test_sets = []
        self.tasks_id = []

        print("preparing CL benchmark...")
        for i in range(self.num_batch):

            all_labels = range(self.tot_num_labels)
            te_curr_labels = range(
                i * self.classxbatch + self.classxbatch)
            te_labs2remove = [j for j in all_labels if j not in te_curr_labels]
            test_x, test_y = remove_some_labels(self.test_set, te_labs2remove)
            self.all_test_sets.append([test_x, test_y])

            if self.task_sep:
                self.tasks_id.append(i)
            else:
                self.tasks_id.append(0)

    def __iter__(self):
        return self

    def __next__(self):
        """ Next batch based on the object parameter which can be also changed
            from the previous iteration. """

        if self.iter == self.num_batch:
            raise StopIteration

        tr_curr_labels = range(
            self.iter * self.classxbatch,
            self.iter * self.classxbatch + self.classxbatch
        )

        all_labels = range(self.tot_num_labels)

        if self.cumulative:
            # we remove only never seen before labels
            tr_labs2remove = [i for i in all_labels if i > max(tr_curr_labels)]
        else:
            # we remove only labels not belonging to the current batch
            tr_labs2remove = [i for i in all_labels if i not in tr_curr_labels]

        train_x, train_y = remove_some_labels(self.train_set, tr_labs2remove)

        # get ready for next iter
        self.iter += 1

        if self.task_sep:
            t = self.iter-1
        else:
            t = 0

        return train_x, train_y, t

    def get_growing_testset(self):
        """
        Return the growing test set (test set of tasks encountered so far.
        """

        # up to the current train/test set
        # remember that self.iter has been already incremented at this point
        return list(zip(
            self.all_test_sets[:self.iter], self.tasks_id[:self.iter])
        )

    def get_full_testset(self):
        """
        Return the test set (the same for each inc. batch).
        """
        return list(zip(self.all_test_sets, self.tasks_id))

    next = __next__  # python2.x compatibility.

<<<<<<< HEAD
=======

>>>>>>> e635f97a
if __name__ == "__main__":

    # Create the dataset object
    dataset = CifarSplit()

    # Get the fixed test set
    test_set = dataset.get_full_testset()

    # loop over the training incremental batches
    for train_batch in dataset:
        # WARNING train_batch is NOT a mini-batch, but one incremental batch!
        # You can later train with SGD indexing train_x and train_y properly.
        train_x, train_y, t = train_batch

        print("task: {}, x: {}, y: {}".format(t, train_x.shape, train_y.shape))

    for test_batch in test_set:
        # WARNING train_batch is NOT a mini-batch, but one incremental batch!
        # You can later train with SGD indexing train_x and train_y properly.
        (test_x, test_y), t = test_batch

        print("test task: {}, x: {}, y: {}".format(t, test_x.shape,
                                                test_y.shape))<|MERGE_RESOLUTION|>--- conflicted
+++ resolved
@@ -124,11 +124,7 @@
         return list(zip(self.all_test_sets, self.tasks_id))
 
     next = __next__  # python2.x compatibility.
-
-<<<<<<< HEAD
-=======
-
->>>>>>> e635f97a
+    
 if __name__ == "__main__":
 
     # Create the dataset object
