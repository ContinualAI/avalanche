################################################################################
# Copyright (c) 2022 ContinualAI.                                              #
# Copyrights licensed under the MIT License.                                   #
# See the accompanying LICENSE file for terms.                                 #
#                                                                              #
# Date: 19-07-2022                                                             #
# Author(s): Antonio Carta                                                     #
# E-mail: contact@continualai.org                                              #
# Website: avalanche.continualai.org                                           #
################################################################################
"""
    Transformation groups manage transformations that are in different
    phases of the optimization process, such as different train/eval
    transformations.

    They support multi-argument transforms as defined in
    `avalanche.benchmarks.utils.transforms`.
"""
from collections import defaultdict
from functools import partial
from typing import (
    Any,
    Dict,
    List,
    Mapping,
    Optional,
    Tuple,
    Union,
    Callable,
    Sequence,
)
from typing_extensions import Protocol

from avalanche.benchmarks.utils.transforms import (
    MultiParamCompose,
    TupleTransform,
    MultiParamTransform,
)


# Info: https://mypy.readthedocs.io/en/stable/protocols.html#callback-protocols
class XComposedTransformDef(Protocol):
    def __call__(self, *input_values: Any) -> Any:
        pass


class XTransformDef(Protocol):
    def __call__(self, input_value: Any) -> Any:
        pass


class YTransformDef(Protocol):
    def __call__(self, input_value: Any) -> Any:
        pass


XTransform = Optional[Union[XTransformDef, XComposedTransformDef]]
YTransform = Optional[YTransformDef]
TransformGroupDef = Union[None, XTransform, Tuple[XTransform, YTransform]]


def identity(x):
    """
    this is used together with partial to replace a lambda function
    that causes pickle to fail
    """
    return x


class TransformGroups:
    """Transformation groups for Avalanche datasets.

    TransformGroups supports preprocessing and augmentation pipelines for
    Avalanche datasets. Transfomations are separated into groups (e.g. `train`
    transforms and `test` transforms), that can be easily switched using the
    `with_transform` method.
    """

    def __init__(
        self,
        transform_groups: Mapping[
            str,
            Union[None, Callable, Sequence[Union[Callable, XTransform, YTransform]]],
        ],
        current_group="train",
    ):
        """Constructor.

        :param transform_groups: A dictionary with group names (string) as keys
            and transformations (pytorch transformations) as values.
        :param current_group: the currently active group.
        """
<<<<<<< HEAD
        self.transform_groups: Dict[str, Union[TupleTransform,
                                               MultiParamTransform,
                                               None]] = dict()
=======
        self.transform_groups: Dict[
            str, Union[TupleTransform, MultiParamTransform, None]
        ] = dict()
>>>>>>> 200b8c4c
        for group, transform in transform_groups.items():
            norm_transform = _normalize_transform(transform)
            self.transform_groups[group] = norm_transform

        self.current_group = current_group

        if "train" in self.transform_groups:
            if "eval" not in self.transform_groups:
                self.transform_groups["eval"] = self.transform_groups["train"]

        if "train" not in self.transform_groups:
            self.transform_groups["train"] = None

        if "eval" not in self.transform_groups:
            self.transform_groups["eval"] = None

    def __getitem__(self, item):
        return self.transform_groups[item]

    def __setitem__(self, key, value):
        self.transform_groups[key] = _normalize_transform(value)

    def __call__(self, *args, group_name=None):
        """Apply current transformation group to element."""
        element: List[Any] = list(*args)

        if group_name is None:
            curr_t = self.transform_groups[self.current_group]
        else:
            curr_t = self.transform_groups[group_name]
        if curr_t is None:  # empty group
            return element
        elif not isinstance(curr_t, MultiParamTransform):  #
            element[0] = curr_t(element[0])
        else:
            element = curr_t(*element)
        return element

    def __add__(self, other: "TransformGroups"):
        tgroups = {**self.transform_groups}
        for gname, gtrans in other.transform_groups.items():
            if gname not in tgroups:
                tgroups[gname] = gtrans
            elif gtrans is not None:
                composed_transforms = []
                self_group = tgroups[gname]
                other_group = gtrans

                to_expand_group: Union[TupleTransform, MultiParamTransform, None]
                for to_expand_group in [self_group, other_group]:
                    if to_expand_group is None:
                        pass
                    else:
                        assert callable(to_expand_group)
                        composed_transforms.append(to_expand_group)

                tgroups[gname] = MultiParamCompose(composed_transforms)
        return TransformGroups(tgroups, self.current_group)

    def __eq__(self, other: object):
        if not isinstance(other, TransformGroups):
            return NotImplemented
        return (
            self.transform_groups == other.transform_groups
            and self.current_group == other.current_group
        )

    def with_transform(self, group_name):
        assert group_name in self.transform_groups
        self.current_group = group_name

    def __str__(self):
        res = ""
        for k, v in self.transform_groups.items():
            if len(res) > 0:
                res += "\n"
            res += f"- {k}: {v}"
        res = f"current_group: '{self.current_group}'\n" + res
        return res

    def __copy__(self):
        # copy of TransformGroups should copy the dictionary
        # to avoid side effects
        cls = self.__class__
        result = cls.__new__(cls)
        result.__dict__.update(self.__dict__)
        result.transform_groups = self.transform_groups.copy()
        return result


class DefaultTransformGroups(TransformGroups):
    """A transformation groups that is equal for all groups."""

    def __init__(self, transform):
        super().__init__({})
        transform = _normalize_transform(transform)
        self.transform_groups = defaultdict(partial(identity, transform))

    def with_transform(self, group_name):
        self.current_group = group_name


class EmptyTransformGroups(DefaultTransformGroups):
    def __init__(self):
        super().__init__({})
        self.transform_groups = defaultdict(partial(identity, None))

    def __call__(self, elem, group_name=None):
        """Apply current transformation group to element."""
        if self.transform_groups[group_name] is None:
            return elem
        else:
            return super().__call__(elem, group_name=group_name)


def _normalize_transform(transforms):
    """Normalize transform to MultiParamTransform."""
    if transforms is None:
        return None
    if not isinstance(transforms, MultiParamTransform):
        if isinstance(transforms, Sequence):
            return TupleTransform(transforms)
        else:
            return TupleTransform([transforms])
    return transforms


__all__ = [
    "XComposedTransformDef",
    "XTransformDef",
    "YTransformDef",
    "XTransform",
    "YTransform",
    "TransformGroupDef",
    "TransformGroups",
    "DefaultTransformGroups",
    "EmptyTransformGroups",
]<|MERGE_RESOLUTION|>--- conflicted
+++ resolved
@@ -90,15 +90,9 @@
             and transformations (pytorch transformations) as values.
         :param current_group: the currently active group.
         """
-<<<<<<< HEAD
-        self.transform_groups: Dict[str, Union[TupleTransform,
-                                               MultiParamTransform,
-                                               None]] = dict()
-=======
         self.transform_groups: Dict[
             str, Union[TupleTransform, MultiParamTransform, None]
         ] = dict()
->>>>>>> 200b8c4c
         for group, transform in transform_groups.items():
             norm_transform = _normalize_transform(transform)
             self.transform_groups[group] = norm_transform
