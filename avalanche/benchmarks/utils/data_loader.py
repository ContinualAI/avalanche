################################################################################
# Copyright (c) 2021 ContinualAI.                                              #
# Copyrights licensed under the MIT License.                                   #
# See the accompanying LICENSE file for terms.                                 #
#                                                                              #
# Date: 01-12-2020                                                             #
# Author(s): Antonio Carta                                                     #
# E-mail: contact@continualai.org                                              #
# Website: avalanche.continualai.org                                           #
################################################################################
"""
    Avalanche supports data loading using pytorch's dataloaders.
    This module provides custom dataloaders for continual learning such as
    support for balanced dataloading between different tasks or balancing
    between the current data and the replay memory.
"""
from itertools import chain
from typing import Dict, Sequence, Union

import torch
from torch.utils.data import RandomSampler, DistributedSampler
from torch.utils.data.dataloader import DataLoader

from avalanche.benchmarks.utils import AvalancheDataset
from avalanche.benchmarks.utils.collate_functions import \
    classification_collate_mbatches_fn
from avalanche.benchmarks.utils.collate_functions import detection_collate_fn \
    as _detection_collate_fn
from avalanche.benchmarks.utils.collate_functions import \
    detection_collate_mbatches_fn as _detection_collate_mbatches_fn
<<<<<<< HEAD
from avalanche.distributed import DistributedHelper
=======
>>>>>>> 006ca7c7

_default_collate_mbatches_fn = classification_collate_mbatches_fn

detection_collate_fn = _detection_collate_fn

detection_collate_mbatches_fn = _detection_collate_mbatches_fn
<<<<<<< HEAD
=======


def collate_from_data_or_kwargs(data, kwargs):
    if "collate_fn" in kwargs:
        return
    elif hasattr(data, "collate_fn"):
        kwargs["collate_fn"] = data.collate_fn
>>>>>>> 006ca7c7


class TaskBalancedDataLoader:
    """Task-balanced data loader for Avalanche's datasets."""

    def __init__(
        self,
        data: AvalancheDataset,
        oversample_small_tasks: bool = False,
        collate_mbatches=_default_collate_mbatches_fn,
        **kwargs
    ):
        """Task-balanced data loader for Avalanche's datasets.

        The iterator returns a mini-batch balanced across each task, which
        makes it useful when training in multi-task scenarios whenever data is
        highly unbalanced.

        If `oversample_small_tasks == True` smaller tasks are
        oversampled to match the largest task. Otherwise, once the data for a
        specific task is terminated, that task will not be present in the
        subsequent mini-batches.

        :param data: an instance of `AvalancheDataset`.
        :param oversample_small_tasks: whether smaller tasks should be
            oversampled to match the largest one.
        :param collate_mbatches: function that given a sequence of mini-batches
            (one for each task) combines them into a single mini-batch. Used to
            combine the mini-batches obtained separately from each task.
        :param kwargs: data loader arguments used to instantiate the loader for
            each task separately. See pytorch :class:`DataLoader`.
        """
        self.data = data
        self.dataloaders: Dict[int, DataLoader] = dict()
        self.oversample_small_tasks = oversample_small_tasks
        self.collate_mbatches = collate_mbatches

        # split data by task.
        task_datasets = []
        for task_label in self.data.task_set:
            tdata = self.data.task_set[task_label]
            task_datasets.append(tdata)

        # the iteration logic is implemented by GroupBalancedDataLoader.
        # we use kwargs to pass the arguments to avoid passing the same
        # arguments multiple times.
        if "data" in kwargs:
            del kwargs["data"]
        # needed if they are passed as positional arguments
        kwargs["oversample_small_groups"] = oversample_small_tasks
        kwargs["collate_mbatches"] = collate_mbatches
        self._dl = GroupBalancedDataLoader(datasets=task_datasets, **kwargs)

    def __iter__(self):
        for el in self._dl.__iter__():
            yield el

    def __len__(self):
        return self._dl.__len__()


class GroupBalancedDataLoader:
    """Data loader that balances data from multiple datasets."""

    def __init__(
        self,
        datasets: Sequence[AvalancheDataset],
        oversample_small_groups: bool = False,
        collate_mbatches=_default_collate_mbatches_fn,
        batch_size: int = 32,
        distributed_sampling: bool = True,
        **kwargs
    ):
        """Data loader that balances data from multiple datasets.

        Mini-batches emitted by this dataloader are created by collating
        together mini-batches from each group. It may be used to balance data
        among classes, experiences, tasks, and so on.

        If `oversample_small_groups == True` smaller groups are oversampled to
        match the largest group. Otherwise, once data from a group is
        completely iterated, the group will be skipped.

        :param datasets: an instance of `AvalancheDataset`.
        :param oversample_small_groups: whether smaller groups should be
            oversampled to match the largest one.
        :param collate_mbatches: function that given a sequence of mini-batches
            (one for each task) combines them into a single mini-batch. Used to
            combine the mini-batches obtained separately from each task.
        :param batch_size: the size of the batch. It must be greater than or
            equal to the number of groups.
        :param kwargs: data loader arguments used to instantiate the loader for
            each group separately. See pytorch :class:`DataLoader`.
        """
        self.datasets = datasets
        self.batch_sizes = []
        self.oversample_small_groups = oversample_small_groups
        self.collate_mbatches = collate_mbatches
        self.distributed_sampling = distributed_sampling
        self.loader_kwargs = kwargs

        # check if batch_size is larger than or equal to the number of datasets
        assert batch_size >= len(datasets)

        # divide the batch between all datasets in the group
        ds_batch_size = batch_size // len(datasets)
        remaining = batch_size % len(datasets)

        for _ in self.datasets:
            bs = ds_batch_size
            if remaining > 0:
                bs += 1
                remaining -= 1
            self.batch_sizes.append(bs)

        loaders_for_len_estimation = [
            _make_data_loader(
                dataset,
                distributed_sampling,
                kwargs,
                mb_size,
                force_no_workers=True)[0]
            for dataset, mb_size in zip(self.datasets, self.batch_sizes)]

        self.max_len = max([len(d) for d in loaders_for_len_estimation])

    def __iter__(self):
        dataloaders = []
        samplers = []
        for dataset, mb_size in zip(self.datasets, self.batch_sizes):
            data_l, data_l_sampler = _make_data_loader(
                dataset,
                self.distributed_sampling,
                self.loader_kwargs,
                mb_size)

            dataloaders.append(data_l)
            samplers.append(data_l_sampler)

        iter_dataloaders = []
        for dl in dataloaders:
            iter_dataloaders.append(iter(dl))

        max_num_mbatches = max([len(d) for d in dataloaders])
        for it in range(max_num_mbatches):
            mb_curr = []
            removed_dataloaders_idxs = []
            # copy() is necessary because we may remove keys from the
            # dictionary. This would break the generator.
            for tid, (t_loader, t_loader_sampler) in \
                    enumerate(zip(iter_dataloaders, samplers)):
                try:
                    batch = next(t_loader)
                except StopIteration:
                    # StopIteration is thrown if dataset ends.
                    if self.oversample_small_groups:
                        # reinitialize data loader
                        if isinstance(t_loader_sampler, DistributedSampler):
                            # Manage shuffling in DistributedSampler
                            t_loader_sampler.set_epoch(t_loader_sampler.epoch+1)

                        iter_dataloaders[tid] = iter(dataloaders[tid])
                        batch = next(iter_dataloaders[tid])
                    else:
                        # We iteratated over all the data from this group
                        # and we don't need the iterator anymore.
                        iter_dataloaders[tid] = None
                        samplers[tid] = None
                        removed_dataloaders_idxs.append(tid)
                        continue
                mb_curr.append(batch)
            yield self.collate_mbatches(mb_curr)

            # clear empty data-loaders
            for tid in reversed(removed_dataloaders_idxs):
                del iter_dataloaders[tid]
                del samplers[tid]

    def __len__(self):
        return self.max_len


class GroupBalancedInfiniteDataLoader:
    """Data loader that balances data from multiple datasets emitting an
    infinite stream."""

    def __init__(
        self,
        datasets: Sequence[AvalancheDataset],
        collate_mbatches=_default_collate_mbatches_fn,
        distributed_sampling: bool = True,
        **kwargs
    ):
        """Data loader that balances data from multiple datasets emitting an
        infinite stream.

        Mini-batches emitted by this dataloader are created by collating
        together mini-batches from each group. It may be used to balance data
        among classes, experiences, tasks, and so on.

        :param datasets: an instance of `AvalancheDataset`.
        :param collate_mbatches: function that given a sequence of mini-batches
            (one for each task) combines them into a single mini-batch. Used to
            combine the mini-batches obtained separately from each task.
        :param kwargs: data loader arguments used to instantiate the loader for
            each group separately. See pytorch :class:`DataLoader`.
        """
        self.datasets = datasets
        self.dataloaders = []
        self.collate_mbatches = collate_mbatches

        for data in self.datasets:
<<<<<<< HEAD
            if DistributedHelper.is_distributed and distributed_sampling:
                seed = torch.randint(
                    0,
                    2 ** 32 - 1 - DistributedHelper.world_size,
                    (1,),
                    dtype=torch.int64)
                seed += DistributedHelper.rank
=======
            if _DistributedHelper.is_distributed and distributed_sampling:
                seed = torch.randint(
                    0,
                    2 ** 32 - 1 - _DistributedHelper.world_size,
                    (1,),
                    dtype=torch.int64)
                seed += _DistributedHelper.rank
>>>>>>> 006ca7c7
                generator = torch.Generator()
                generator.manual_seed(int(seed))
            else:
                generator = None  # Default
            infinite_sampler = RandomSampler(
                data, replacement=True, num_samples=10 ** 10,
                generator=generator
            )
            collate_from_data_or_kwargs(data, kwargs)
            dl = DataLoader(data, sampler=infinite_sampler, **kwargs)
            self.dataloaders.append(dl)
        self.max_len = 10 ** 10

    def __iter__(self):
        iter_dataloaders = []
        for dl in self.dataloaders:
            iter_dataloaders.append(iter(dl))

        while True:
            mb_curr = []
            for tid, t_loader in enumerate(iter_dataloaders):
                batch = next(t_loader)
                mb_curr.append(batch)
            yield self.collate_mbatches(mb_curr)

    def __len__(self):
        return self.max_len


class ReplayDataLoader:
    """Custom data loader for rehearsal/replay strategies."""

<<<<<<< HEAD
    def __init__(self, data: AvalancheDataset, memory: AvalancheDataset = None,
                 oversample_small_tasks: bool = False,
                 collate_mbatches=_default_collate_mbatches_fn,
                 batch_size: int = 32,
                 batch_size_mem: int = 32,
                 task_balanced_dataloader: bool = False,
                 distributed_sampling: bool = True,
                 **kwargs):
=======
    def __init__(
        self,
        data: AvalancheDataset,
        memory: AvalancheDataset = None,
        oversample_small_tasks: bool = False,
        collate_mbatches=_default_collate_mbatches_fn,
        batch_size: int = 32,
        batch_size_mem: int = 32,
        task_balanced_dataloader: bool = False,
        distributed_sampling: bool = True,
        **kwargs
    ):
>>>>>>> 006ca7c7
        """ Custom data loader for rehearsal strategies.

        This dataloader iterates in parallel two datasets, the current `data`
        and the rehearsal `memory`, which are used to create mini-batches by
        concatenating their data together. Mini-batches from both of them are
        balanced using the task label (i.e. each mini-batch contains a balanced
        number of examples from all the tasks in the `data` and `memory`).

        If `oversample_small_tasks == True` smaller tasks are oversampled to
        match the largest task.

        :param data: AvalancheDataset.
        :param memory: AvalancheDataset.
        :param oversample_small_tasks: whether smaller tasks should be
            oversampled to match the largest one.
        :param collate_mbatches: function that given a sequence of mini-batches
            (one for each task) combines them into a single mini-batch. Used to
            combine the mini-batches obtained separately from each task.
        :param batch_size: the size of the data batch. It must be greater
            than or equal to the number of tasks.
        :param batch_size_mem: the size of the memory batch. If
            `task_balanced_dataloader` is set to True, it must be greater than
            or equal to the number of tasks.
        :param task_balanced_dataloader: if true, buffer data loaders will be
            task-balanced, otherwise it creates a single data loader for the
            buffer samples.
        :param kwargs: data loader arguments used to instantiate the loader for
            each task separately. See pytorch :class:`DataLoader`.
        """
        self.data = data
        self.memory = memory
        self.oversample_small_tasks = oversample_small_tasks
        self.task_balanced_dataloader = task_balanced_dataloader
        self.collate_mbatches = collate_mbatches
        self.data_batch_sizes: Union[int, Dict[int, int]] = dict()
        self.memory_batch_sizes: Union[int, Dict[int, int]] = dict()
        self.distributed_sampling = distributed_sampling
        self.loader_kwargs = kwargs

        num_keys = len(self.memory.task_set)
        if task_balanced_dataloader:
            assert batch_size_mem >= num_keys, (
                "Batch size must be greator or equal "
                "to the number of tasks in the memory "
                "and current data."
            )

        self.data_batch_sizes, _ = self._get_batch_sizes(
            data, batch_size, 0, False)

        # Create dataloader for memory items
        if task_balanced_dataloader:
            single_group_batch_size = batch_size_mem // num_keys
            remaining_example = batch_size_mem % num_keys
        else:
            single_group_batch_size = batch_size_mem
            remaining_example = 0

        self.memory_batch_sizes, _ = self._get_batch_sizes(
            memory, single_group_batch_size, remaining_example,
            task_balanced_dataloader)

        loaders_for_len_estimation = []

        if isinstance(self.data_batch_sizes, int):
            loaders_for_len_estimation.append(_make_data_loader(
                data, distributed_sampling, kwargs, self.data_batch_sizes,
                force_no_workers=True
            )[0])
        else:
            # Task balanced
            for task_id in data.task_set:
                dataset = data.task_set[task_id]
                mb_sz = self.data_batch_sizes[task_id]

                loaders_for_len_estimation.append(_make_data_loader(
                    dataset, distributed_sampling, kwargs, mb_sz,
                    force_no_workers=True
                )[0])

        if isinstance(self.memory_batch_sizes, int):
            loaders_for_len_estimation.append(_make_data_loader(
                memory, distributed_sampling, kwargs, self.memory_batch_sizes,
                force_no_workers=True
            )[0])
        else:
            for task_id in memory.task_set:
                dataset = memory.task_set[task_id]
                mb_sz = self.memory_batch_sizes[task_id]

                loaders_for_len_estimation.append(_make_data_loader(
                    dataset, distributed_sampling, kwargs, mb_sz,
                    force_no_workers=True
                )[0])

        self.max_len = max([len(d) for d in loaders_for_len_estimation])

    def __iter__(self):
        loader_data, sampler_data = self._create_loaders_and_samplers(
            self.data, self.data_batch_sizes)

        loader_memory, sampler_memory = self._create_loaders_and_samplers(
            self.memory, self.memory_batch_sizes)

        iter_data_dataloaders = {}
        iter_buffer_dataloaders = {}

        for t in loader_data.keys():
            iter_data_dataloaders[t] = iter(loader_data[t])
        for t in loader_memory.keys():
            iter_buffer_dataloaders[t] = iter(loader_memory[t])

        max_len = max(
            [
                len(d)
                for d in chain(
                    loader_data.values(),
                    loader_memory.values(),
                )
            ]
        )

        try:
            for it in range(max_len):
                mb_curr = []
<<<<<<< HEAD
                self._get_mini_batch_from_data_dict(
=======
                ReplayDataLoader._get_mini_batch_from_data_dict(
>>>>>>> 006ca7c7
                    iter_data_dataloaders,
                    sampler_data,
                    loader_data,
                    self.oversample_small_tasks,
                    mb_curr,
                )

<<<<<<< HEAD
                self._get_mini_batch_from_data_dict(
=======
                ReplayDataLoader._get_mini_batch_from_data_dict(
>>>>>>> 006ca7c7
                    iter_buffer_dataloaders,
                    sampler_memory,
                    loader_memory,
                    self.oversample_small_tasks,
                    mb_curr,
                )

                yield self.collate_mbatches(mb_curr)
        except StopIteration:
            return

    def __len__(self):
        return self.max_len

    @staticmethod
    def _get_mini_batch_from_data_dict(
<<<<<<< HEAD
        self,
=======
>>>>>>> 006ca7c7
        iter_dataloaders,
        iter_samplers,
        loaders_dict,
        oversample_small_tasks,
        mb_curr,
    ):
        # list() is necessary because we may remove keys from the
        # dictionary. This would break the generator.
        for t in list(iter_dataloaders.keys()):
            t_loader = iter_dataloaders[t]
            t_sampler = iter_samplers[t]
            try:
                tbatch = next(t_loader)
            except StopIteration:
                # StopIteration is thrown if dataset ends.
                # reinitialize data loader
                if oversample_small_tasks:
                    # reinitialize data loader
                    if isinstance(t_sampler, DistributedSampler):
                        # Manage shuffling in DistributedSampler
                        t_sampler.set_epoch(t_sampler.epoch + 1)

                    iter_dataloaders[t] = iter(loaders_dict[t])
                    tbatch = next(iter_dataloaders[t])
                else:
                    del iter_dataloaders[t]
                    del iter_samplers[t]
                    continue
            mb_curr.append(tbatch)

    def _create_loaders_and_samplers(self, data, batch_sizes):
        loaders = dict()
        samplers = dict()

        if isinstance(batch_sizes, int):
            loader, sampler = _make_data_loader(
                data, self.distributed_sampling, self.loader_kwargs,
                batch_sizes,
            )
            loaders[0] = loader
            samplers[0] = sampler
        else:
            for task_id in data.task_set:
                dataset = data.task_set[task_id]
                mb_sz = batch_sizes[task_id]

                loader, sampler = _make_data_loader(
                    dataset, self.distributed_sampling,
                    self.loader_kwargs, mb_sz)

                loaders[task_id] = loader
                samplers[task_id] = sampler
        return loaders, samplers

    @staticmethod
    def _get_batch_sizes(data_dict, single_exp_batch_size, remaining_example,
                         task_balanced_dataloader):
        batch_sizes = dict()
        if task_balanced_dataloader:
            for task_id in data_dict.task_set:
                current_batch_size = single_exp_batch_size
                if remaining_example > 0:
                    current_batch_size += 1
                    remaining_example -= 1
                batch_sizes[task_id] = current_batch_size
        else:
            # Current data is loaded without task balancing
            batch_sizes = single_exp_batch_size
        return batch_sizes, remaining_example


def _make_data_loader(
        dataset, distributed_sampling, data_loader_args,
        batch_size, force_no_workers=False):
    data_loader_args = data_loader_args.copy()
<<<<<<< HEAD
    if force_no_workers:
        data_loader_args['num_workers'] = 0

    if DistributedHelper.is_distributed and distributed_sampling:
=======

    collate_from_data_or_kwargs(dataset, data_loader_args)

    if force_no_workers:
        data_loader_args['num_workers'] = 0

    if _DistributedHelper.is_distributed and distributed_sampling:
>>>>>>> 006ca7c7
        sampler = DistributedSampler(
            dataset,
            shuffle=data_loader_args.pop('shuffle', False),
            drop_last=data_loader_args.pop('drop_last', False)
        )
        data_loader = DataLoader(
            dataset, sampler=sampler, batch_size=batch_size,
            **data_loader_args)
    else:
        sampler = None
        data_loader = DataLoader(
            dataset, batch_size=batch_size, **data_loader_args)
<<<<<<< HEAD

    return data_loader, sampler


__all__ = [
=======

    return data_loader, sampler


class __DistributedHelperPlaceholder:
    is_distributed = False
    world_size = 1
    rank = 0


_DistributedHelper = __DistributedHelperPlaceholder()


__all__ = [
    "detection_collate_fn",
    "detection_collate_mbatches_fn",
    "collate_from_data_or_kwargs",
>>>>>>> 006ca7c7
    "TaskBalancedDataLoader",
    "GroupBalancedDataLoader",
    "ReplayDataLoader",
    "GroupBalancedInfiniteDataLoader",
]<|MERGE_RESOLUTION|>--- conflicted
+++ resolved
@@ -28,18 +28,13 @@
     as _detection_collate_fn
 from avalanche.benchmarks.utils.collate_functions import \
     detection_collate_mbatches_fn as _detection_collate_mbatches_fn
-<<<<<<< HEAD
 from avalanche.distributed import DistributedHelper
-=======
->>>>>>> 006ca7c7
 
 _default_collate_mbatches_fn = classification_collate_mbatches_fn
 
 detection_collate_fn = _detection_collate_fn
 
 detection_collate_mbatches_fn = _detection_collate_mbatches_fn
-<<<<<<< HEAD
-=======
 
 
 def collate_from_data_or_kwargs(data, kwargs):
@@ -47,7 +42,6 @@
         return
     elif hasattr(data, "collate_fn"):
         kwargs["collate_fn"] = data.collate_fn
->>>>>>> 006ca7c7
 
 
 class TaskBalancedDataLoader:
@@ -260,7 +254,6 @@
         self.collate_mbatches = collate_mbatches
 
         for data in self.datasets:
-<<<<<<< HEAD
             if DistributedHelper.is_distributed and distributed_sampling:
                 seed = torch.randint(
                     0,
@@ -268,15 +261,6 @@
                     (1,),
                     dtype=torch.int64)
                 seed += DistributedHelper.rank
-=======
-            if _DistributedHelper.is_distributed and distributed_sampling:
-                seed = torch.randint(
-                    0,
-                    2 ** 32 - 1 - _DistributedHelper.world_size,
-                    (1,),
-                    dtype=torch.int64)
-                seed += _DistributedHelper.rank
->>>>>>> 006ca7c7
                 generator = torch.Generator()
                 generator.manual_seed(int(seed))
             else:
@@ -309,16 +293,6 @@
 class ReplayDataLoader:
     """Custom data loader for rehearsal/replay strategies."""
 
-<<<<<<< HEAD
-    def __init__(self, data: AvalancheDataset, memory: AvalancheDataset = None,
-                 oversample_small_tasks: bool = False,
-                 collate_mbatches=_default_collate_mbatches_fn,
-                 batch_size: int = 32,
-                 batch_size_mem: int = 32,
-                 task_balanced_dataloader: bool = False,
-                 distributed_sampling: bool = True,
-                 **kwargs):
-=======
     def __init__(
         self,
         data: AvalancheDataset,
@@ -331,7 +305,6 @@
         distributed_sampling: bool = True,
         **kwargs
     ):
->>>>>>> 006ca7c7
         """ Custom data loader for rehearsal strategies.
 
         This dataloader iterates in parallel two datasets, the current `data`
@@ -457,11 +430,7 @@
         try:
             for it in range(max_len):
                 mb_curr = []
-<<<<<<< HEAD
-                self._get_mini_batch_from_data_dict(
-=======
                 ReplayDataLoader._get_mini_batch_from_data_dict(
->>>>>>> 006ca7c7
                     iter_data_dataloaders,
                     sampler_data,
                     loader_data,
@@ -469,11 +438,7 @@
                     mb_curr,
                 )
 
-<<<<<<< HEAD
-                self._get_mini_batch_from_data_dict(
-=======
                 ReplayDataLoader._get_mini_batch_from_data_dict(
->>>>>>> 006ca7c7
                     iter_buffer_dataloaders,
                     sampler_memory,
                     loader_memory,
@@ -490,10 +455,6 @@
 
     @staticmethod
     def _get_mini_batch_from_data_dict(
-<<<<<<< HEAD
-        self,
-=======
->>>>>>> 006ca7c7
         iter_dataloaders,
         iter_samplers,
         loaders_dict,
@@ -569,20 +530,13 @@
         dataset, distributed_sampling, data_loader_args,
         batch_size, force_no_workers=False):
     data_loader_args = data_loader_args.copy()
-<<<<<<< HEAD
+
+    collate_from_data_or_kwargs(dataset, data_loader_args)
+
     if force_no_workers:
         data_loader_args['num_workers'] = 0
 
     if DistributedHelper.is_distributed and distributed_sampling:
-=======
-
-    collate_from_data_or_kwargs(dataset, data_loader_args)
-
-    if force_no_workers:
-        data_loader_args['num_workers'] = 0
-
-    if _DistributedHelper.is_distributed and distributed_sampling:
->>>>>>> 006ca7c7
         sampler = DistributedSampler(
             dataset,
             shuffle=data_loader_args.pop('shuffle', False),
@@ -595,31 +549,14 @@
         sampler = None
         data_loader = DataLoader(
             dataset, batch_size=batch_size, **data_loader_args)
-<<<<<<< HEAD
 
     return data_loader, sampler
-
-
-__all__ = [
-=======
-
-    return data_loader, sampler
-
-
-class __DistributedHelperPlaceholder:
-    is_distributed = False
-    world_size = 1
-    rank = 0
-
-
-_DistributedHelper = __DistributedHelperPlaceholder()
 
 
 __all__ = [
     "detection_collate_fn",
     "detection_collate_mbatches_fn",
     "collate_from_data_or_kwargs",
->>>>>>> 006ca7c7
     "TaskBalancedDataLoader",
     "GroupBalancedDataLoader",
     "ReplayDataLoader",
