--- conflicted
+++ resolved
@@ -14,22 +14,18 @@
     support for balanced dataloading between different tasks or balancing
     between the current data and the replay memory.
 """
-import math
 from itertools import chain
-from typing import Dict, Sequence, Union, Iterator, Optional
+from typing import Dict, Sequence, Union
 
 import torch
-from torch.utils.data import RandomSampler, DistributedSampler, Dataset
+from torch.utils.data import RandomSampler, DistributedSampler
 from torch.utils.data.dataloader import DataLoader
-from torch.utils.data.sampler import T_co
 
 from avalanche.benchmarks.utils import AvalancheDataset
 from avalanche.benchmarks.utils.collate_functions import \
     classification_collate_mbatches_fn
-
 from avalanche.benchmarks.utils.collate_functions import detection_collate_fn \
     as _detection_collate_fn
-
 from avalanche.benchmarks.utils.collate_functions import \
     detection_collate_mbatches_fn as _detection_collate_mbatches_fn
 from avalanche.distributed import DistributedHelper
@@ -38,34 +34,7 @@
 
 detection_collate_fn = _detection_collate_fn
 
-<<<<<<< HEAD
 detection_collate_mbatches_fn = _detection_collate_mbatches_fn
-=======
-
-def detection_collate_fn(batch):
-    """
-    Collate function used when loading detection datasets using a DataLoader.
-    """
-    return tuple(zip(*batch))
-
-
-def detection_collate_mbatches_fn(mbatches):
-    """
-    Collate function used when loading detection datasets using a DataLoader.
-    """
-    lists_dict = defaultdict(list)
-    for mb in mbatches:
-        for mb_elem_idx, mb_elem in enumerate(mb):
-            lists_dict[mb_elem_idx].append(mb_elem)
-
-    lists = []
-    for mb_elem_idx in range(max(lists_dict.keys()) + 1):
-        lists.append(
-            list(itertools.chain.from_iterable(lists_dict[mb_elem_idx]))
-        )
-
-    return lists
->>>>>>> 166c2797
 
 
 class TaskBalancedDataLoader:
@@ -316,7 +285,6 @@
 class ReplayDataLoader:
     """Custom data loader for rehearsal/replay strategies."""
 
-<<<<<<< HEAD
     def __init__(self, data: AvalancheDataset, memory: AvalancheDataset = None,
                  oversample_small_tasks: bool = False,
                  collate_mbatches=_default_collate_mbatches_fn,
@@ -326,20 +294,6 @@
                  distributed_sampling: bool = True,
                  **kwargs):
         """ Custom data loader for rehearsal strategies.
-=======
-    def __init__(
-        self,
-        data: AvalancheDataset,
-        memory: AvalancheDataset = None,
-        oversample_small_tasks: bool = False,
-        collate_mbatches=_default_collate_mbatches_fn,
-        batch_size: int = 32,
-        batch_size_mem: int = 32,
-        task_balanced_dataloader: bool = False,
-        **kwargs
-    ):
-        """Custom data loader for rehearsal strategies.
->>>>>>> 166c2797
 
         This dataloader iterates in parallel two datasets, the current `data`
         and the rehearsal `memory`, which are used to create mini-batches by
@@ -386,15 +340,8 @@
                 "and current data."
             )
 
-<<<<<<< HEAD
         self.data_batch_sizes, _ = self._get_batch_sizes(
             data, batch_size, 0, False)
-=======
-        # Create dataloader for data items
-        self.loader_data, _ = self._create_dataloaders(
-            data, batch_size, 0, False, **kwargs
-        )
->>>>>>> 166c2797
 
         # Create dataloader for memory items
         if task_balanced_dataloader:
@@ -404,7 +351,6 @@
             single_group_batch_size = batch_size_mem
             remaining_example = 0
 
-<<<<<<< HEAD
         self.memory_batch_sizes, _ = self._get_batch_sizes(
             memory, single_group_batch_size, remaining_example,
             task_balanced_dataloader)
@@ -443,24 +389,6 @@
                 )[0])
 
         self.max_len = max([len(d) for d in loaders_for_len_estimation])
-=======
-        self.loader_memory, remaining_example = self._create_dataloaders(
-            memory,
-            single_group_batch_size,
-            remaining_example,
-            task_balanced_dataloader,
-            **kwargs
-        )
-
-        self.max_len = max(
-            [
-                len(d)
-                for d in chain(
-                    self.loader_data.values(), self.loader_memory.values()
-                )
-            ]
-        )
->>>>>>> 166c2797
 
     def __iter__(self):
         loader_data, sampler_data = self._create_loaders_and_samplers(
@@ -491,30 +419,17 @@
             for it in range(max_len):
                 mb_curr = []
                 self._get_mini_batch_from_data_dict(
-<<<<<<< HEAD
                     iter_data_dataloaders,
                     sampler_data,
                     loader_data,
                     self.oversample_small_tasks,
-=======
-                    self.data,
-                    iter_data_dataloaders,
-                    self.loader_data,
-                    False,
->>>>>>> 166c2797
                     mb_curr,
                 )
 
                 self._get_mini_batch_from_data_dict(
-<<<<<<< HEAD
                     iter_buffer_dataloaders,
                     sampler_memory,
                     loader_memory,
-=======
-                    self.memory,
-                    iter_buffer_dataloaders,
-                    self.loader_memory,
->>>>>>> 166c2797
                     self.oversample_small_tasks,
                     mb_curr,
                 )
@@ -528,13 +443,8 @@
 
     def _get_mini_batch_from_data_dict(
         self,
-<<<<<<< HEAD
         iter_dataloaders,
         iter_samplers,
-=======
-        data,
-        iter_dataloaders,
->>>>>>> 166c2797
         loaders_dict,
         oversample_small_tasks,
         mb_curr,
@@ -563,7 +473,6 @@
                     continue
             mb_curr.append(tbatch)
 
-<<<<<<< HEAD
     def _create_loaders_and_samplers(self, data, batch_sizes):
         loaders = dict()
         samplers = dict()
@@ -592,24 +501,12 @@
     def _get_batch_sizes(data_dict, single_exp_batch_size, remaining_example,
                          task_balanced_dataloader):
         batch_sizes = dict()
-=======
-    def _create_dataloaders(
-        self,
-        data_dict,
-        single_exp_batch_size,
-        remaining_example,
-        task_balanced_dataloader,
-        **kwargs
-    ):
-        loaders_dict: Dict[int, DataLoader] = {}
->>>>>>> 166c2797
         if task_balanced_dataloader:
             for task_id in data_dict.task_set:
                 current_batch_size = single_exp_batch_size
                 if remaining_example > 0:
                     current_batch_size += 1
                     remaining_example -= 1
-<<<<<<< HEAD
                 batch_sizes[task_id] = current_batch_size
         else:
             # Current data is loaded without task balancing
@@ -639,17 +536,6 @@
             dataset, batch_size=batch_size, **data_loader_args)
 
     return data_loader, sampler
-=======
-                loaders_dict[task_id] = DataLoader(
-                    data, batch_size=current_batch_size, **kwargs
-                )
-        else:
-            loaders_dict[0] = DataLoader(
-                data_dict, batch_size=single_exp_batch_size, **kwargs
-            )
-
-        return loaders_dict, remaining_example
->>>>>>> 166c2797
 
 
 __all__ = [
