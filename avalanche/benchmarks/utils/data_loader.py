--- conflicted
+++ resolved
@@ -21,16 +21,6 @@
 from torch.utils.data import RandomSampler, DistributedSampler, Dataset
 from torch.utils.data.dataloader import DataLoader
 
-<<<<<<< HEAD
-from avalanche.benchmarks.utils import AvalancheDataset
-from avalanche.benchmarks.utils.collate_functions import \
-    classification_collate_mbatches_fn
-from avalanche.benchmarks.utils.collate_functions import detection_collate_fn \
-    as _detection_collate_fn
-from avalanche.benchmarks.utils.collate_functions import \
-    detection_collate_mbatches_fn as _detection_collate_mbatches_fn
-from avalanche.distributed import DistributedHelper
-=======
 from avalanche.benchmarks.utils import make_classification_dataset
 from avalanche.benchmarks.utils.collate_functions import (
     classification_collate_mbatches_fn,
@@ -41,7 +31,7 @@
 from avalanche.benchmarks.utils.collate_functions import (
     detection_collate_mbatches_fn as _detection_collate_mbatches_fn,
 )
->>>>>>> 51bed16b
+from avalanche.distributed import DistributedHelper
 
 _default_collate_mbatches_fn = classification_collate_mbatches_fn
 
@@ -290,14 +280,9 @@
                     0,
                     2 ** 32 - 1 - DistributedHelper.world_size,
                     (1,),
-<<<<<<< HEAD
-                    dtype=torch.int64)
-                seed += DistributedHelper.rank
-=======
                     dtype=torch.int64,
                 )
-                seed += _DistributedHelper.rank
->>>>>>> 51bed16b
+                seed += DistributedHelper.rank
                 generator = torch.Generator()
                 generator.manual_seed(int(seed))
             else:
@@ -369,8 +354,6 @@
         :param kwargs: data loader arguments used to instantiate the loader for
             each task separately. See pytorch :class:`DataLoader`.
         """
-<<<<<<< HEAD
-=======
         if "collate_mbatches" in kwargs:
             raise ValueError(
                 "collate_mbatches is not needed anymore and it has been "
@@ -378,7 +361,6 @@
                 "`data.collate_fn`."
             )
 
->>>>>>> 51bed16b
         self.data = data
         self.memory = memory
         self.oversample_small_tasks = oversample_small_tasks
@@ -616,20 +598,12 @@
 
 
 def _make_data_loader(
-<<<<<<< HEAD
-        dataset: Dataset,
-        distributed_sampling: bool,
-        data_loader_args: Dict[str, Any],
-        batch_size: int,
-        force_no_workers=False):
-=======
-    dataset,
-    distributed_sampling,
-    data_loader_args,
-    batch_size,
-    force_no_workers=False,
+    dataset: Dataset,
+    distributed_sampling: bool,
+    data_loader_args: Dict[str, Any],
+    batch_size: int,
+    force_no_workers=False
 ):
->>>>>>> 51bed16b
     data_loader_args = data_loader_args.copy()
 
     collate_from_data_or_kwargs(dataset, data_loader_args)
